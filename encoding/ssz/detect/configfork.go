--- conflicted
+++ resolved
@@ -181,11 +181,8 @@
 		blk = &ethpb.SignedBeaconBlockBellatrix{}
 	case version.Capella:
 		blk = &ethpb.SignedBeaconBlockCapella{}
-<<<<<<< HEAD
 	case version.Deneb:
 		blk = &ethpb.SignedBeaconBlockDeneb{}
-=======
->>>>>>> c7f0a94b
 	default:
 		forkName := version.String(cf.Fork)
 		return nil, fmt.Errorf("unable to initialize ReadOnlyBeaconBlock for fork version=%s at slot=%d", forkName, slot)
@@ -219,11 +216,8 @@
 		blk = &ethpb.SignedBlindedBeaconBlockBellatrix{}
 	case version.Capella:
 		blk = &ethpb.SignedBlindedBeaconBlockCapella{}
-<<<<<<< HEAD
 	case version.Deneb:
 		blk = &ethpb.SignedBlindedBeaconBlockDeneb{}
-=======
->>>>>>> c7f0a94b
 	default:
 		forkName := version.String(cf.Fork)
 		return nil, fmt.Errorf("unable to initialize ReadOnlyBeaconBlock for fork version=%s at slot=%d", forkName, slot)
