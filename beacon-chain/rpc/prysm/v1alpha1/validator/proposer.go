--- conflicted
+++ resolved
@@ -67,16 +67,7 @@
 	if err != nil {
 		return nil, status.Errorf(codes.Internal, "Could not prepare block: %v", err)
 	}
-<<<<<<< HEAD
-	if err := vs.HeadUpdater.UpdateHead(ctx); err != nil {
-		log.WithError(err).Error("Could not process attestations and update head")
-	}
-	parentRoot, err := vs.HeadFetcher.HeadRoot(ctx)
-	if err != nil {
-		return nil, status.Errorf(codes.Internal, "Could not get head root: %v", err)
-	}
-=======
->>>>>>> ba9a7445
+
 	head, err := vs.HeadFetcher.HeadState(ctx)
 	if err != nil {
 		return nil, status.Errorf(codes.Internal, "Could not get head state: %v", err)
