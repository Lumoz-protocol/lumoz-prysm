--- conflicted
+++ resolved
@@ -250,15 +250,9 @@
 	t.Run("execution optimistic", func(t *testing.T) {
 		b := util.NewBlindedBeaconBlockBellatrix()
 		blk, err := blocks.NewSignedBeaconBlock(b)
-<<<<<<< HEAD
 		require.NoError(t, err)
 		r, err := blk.Block().HashTreeRoot()
 		require.NoError(t, err)
-=======
-		require.NoError(t, err)
-		r, err := blk.Block().HashTreeRoot()
-		require.NoError(t, err)
->>>>>>> 17cfc60b
 
 		mockChainService := &mock.ChainService{
 			OptimisticRoots: map[[32]byte]bool{r: true},
@@ -295,15 +289,9 @@
 	t.Run("not finalized", func(t *testing.T) {
 		b := util.NewBeaconBlock()
 		blk, err := blocks.NewSignedBeaconBlock(b)
-<<<<<<< HEAD
 		require.NoError(t, err)
 		root, err := blk.Block().HashTreeRoot()
 		require.NoError(t, err)
-=======
-		require.NoError(t, err)
-		root, err := blk.Block().HashTreeRoot()
-		require.NoError(t, err)
->>>>>>> 17cfc60b
 
 		mockChainService := &mock.ChainService{
 			FinalizedRoots: map[[32]byte]bool{root: false},
