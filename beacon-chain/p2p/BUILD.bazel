--- conflicted
+++ resolved
@@ -53,10 +53,7 @@
         "//proto/interfaces:go_default_library",
         "//proto/prysm/v1alpha1:go_default_library",
         "//proto/prysm/v2:go_default_library",
-<<<<<<< HEAD
-=======
         "//proto/prysm/v2/wrapper:go_default_library",
->>>>>>> 2d10bcf1
         "//shared:go_default_library",
         "//shared/bytesutil:go_default_library",
         "//shared/featureconfig:go_default_library",
@@ -143,11 +140,8 @@
         "//proto/eth/v1:go_default_library",
         "//proto/prysm/v1alpha1:go_default_library",
         "//proto/prysm/v2:go_default_library",
-<<<<<<< HEAD
-=======
         "//proto/prysm/v2/state:go_default_library",
         "//proto/prysm/v2/wrapper:go_default_library",
->>>>>>> 2d10bcf1
         "//proto/testing:go_default_library",
         "//shared/bytesutil:go_default_library",
         "//shared/event:go_default_library",
