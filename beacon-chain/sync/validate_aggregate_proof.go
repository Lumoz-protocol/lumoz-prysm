package sync

import (
	"context"
	"fmt"

	"github.com/libp2p/go-libp2p-core/peer"
	pubsub "github.com/libp2p/go-libp2p-pubsub"
	"github.com/pkg/errors"
	types "github.com/prysmaticlabs/eth2-types"
	ethpb "github.com/prysmaticlabs/ethereumapis/eth/v1alpha1"
	"github.com/prysmaticlabs/prysm/beacon-chain/core/blocks"
	"github.com/prysmaticlabs/prysm/beacon-chain/core/feed"
	"github.com/prysmaticlabs/prysm/beacon-chain/core/feed/operation"
	"github.com/prysmaticlabs/prysm/beacon-chain/core/helpers"
	"github.com/prysmaticlabs/prysm/beacon-chain/core/state"
	iface "github.com/prysmaticlabs/prysm/beacon-chain/state/interface"
	"github.com/prysmaticlabs/prysm/shared/bls"
	"github.com/prysmaticlabs/prysm/shared/bytesutil"
	"github.com/prysmaticlabs/prysm/shared/params"
	"github.com/prysmaticlabs/prysm/shared/traceutil"
	"go.opencensus.io/trace"
)

// validateAggregateAndProof verifies the aggregated signature and the selection proof is valid before forwarding to the
// network and downstream services.
func (s *Service) validateAggregateAndProof(ctx context.Context, pid peer.ID, msg *pubsub.Message) pubsub.ValidationResult {
	if pid == s.cfg.P2P.PeerID() {
		return pubsub.ValidationAccept
	}

	ctx, span := trace.StartSpan(ctx, "sync.validateAggregateAndProof")
	defer span.End()

	// To process the following it requires the recent blocks to be present in the database, so we'll skip
	// validating or processing aggregated attestations until fully synced.
	if s.cfg.InitialSync.Syncing() {
		return pubsub.ValidationIgnore
	}

	raw, err := s.decodePubsubMessage(msg)
	if err != nil {
		log.WithError(err).Debug("Could not decode message")
		traceutil.AnnotateError(span, err)
		return pubsub.ValidationReject
	}
	m, ok := raw.(*ethpb.SignedAggregateAttestationAndProof)
	if !ok {
		return pubsub.ValidationReject
	}
	if m.Message == nil {
		return pubsub.ValidationReject
	}
	if err := helpers.ValidateNilAttestation(m.Message.Aggregate); err != nil {
		return pubsub.ValidationReject
	}

	// Broadcast the aggregated attestation on a feed to notify other services in the beacon node
	// of a received aggregated attestation.
	s.cfg.AttestationNotifier.OperationFeed().Send(&feed.Event{
		Type: operation.AggregatedAttReceived,
		Data: &operation.AggregatedAttReceivedData{
			Attestation: m.Message,
		},
	})

	if err := helpers.ValidateSlotTargetEpoch(m.Message.Aggregate.Data); err != nil {
		return pubsub.ValidationReject
	}
	if err := helpers.ValidateAttestationTime(m.Message.Aggregate.Data.Slot, s.cfg.Chain.GenesisTime()); err != nil {
		traceutil.AnnotateError(span, err)
		return pubsub.ValidationIgnore
	}

	// Verify this is the first aggregate received from the aggregator with index and slot.
	if s.hasSeenAggregatorIndexEpoch(m.Message.Aggregate.Data.Target.Epoch, m.Message.AggregatorIndex) {
		return pubsub.ValidationIgnore
	}
	// Check that the block being voted on isn't invalid.
	if s.hasBadBlock(bytesutil.ToBytes32(m.Message.Aggregate.Data.BeaconBlockRoot)) ||
		s.hasBadBlock(bytesutil.ToBytes32(m.Message.Aggregate.Data.Target.Root)) ||
		s.hasBadBlock(bytesutil.ToBytes32(m.Message.Aggregate.Data.Source.Root)) {
		return pubsub.ValidationReject
	}

	// Verify aggregate attestation has not already been seen via aggregate gossip, within a block, or through the creation locally.
	seen, err := s.cfg.AttPool.HasAggregatedAttestation(m.Message.Aggregate)
	if err != nil {
		traceutil.AnnotateError(span, err)
		return pubsub.ValidationIgnore
	}
	if seen {
		return pubsub.ValidationIgnore
	}
	if !s.validateBlockInAttestation(ctx, m) {
		return pubsub.ValidationIgnore
	}

	validationRes := s.validateAggregatedAtt(ctx, m)
	if validationRes != pubsub.ValidationAccept {
		return validationRes
	}

	s.setAggregatorIndexEpochSeen(m.Message.Aggregate.Data.Target.Epoch, m.Message.AggregatorIndex)

	msg.ValidatorData = m

	return pubsub.ValidationAccept
}

func (s *Service) validateAggregatedAtt(ctx context.Context, signed *ethpb.SignedAggregateAttestationAndProof) pubsub.ValidationResult {
	ctx, span := trace.StartSpan(ctx, "sync.validateAggregatedAtt")
	defer span.End()

	// Verify attestation target root is consistent with the head root.
	// This verification is not in the spec, however we guard against it as it opens us up
	// to weird edge cases during verification. The attestation technically could be used to add value to a block,
	// but it's invalid in the spirit of the protocol. Here we choose safety over profit.
	if err := s.cfg.Chain.VerifyLmdFfgConsistency(ctx, signed.Message.Aggregate); err != nil {
		traceutil.AnnotateError(span, err)
		return pubsub.ValidationReject
	}

	// Verify current finalized checkpoint is an ancestor of the block defined by the attestation's beacon block root.
	if err := s.cfg.Chain.VerifyFinalizedConsistency(ctx, signed.Message.Aggregate.Data.BeaconBlockRoot); err != nil {
		traceutil.AnnotateError(span, err)
		return pubsub.ValidationReject
	}

<<<<<<< HEAD
	bs, err := s.chain.AttestationTargetState(ctx, signed.Message.Aggregate.Data.Target)
=======
	bs, err := s.cfg.Chain.AttestationPreState(ctx, signed.Message.Aggregate)
>>>>>>> b2d9f9a2
	if err != nil {
		traceutil.AnnotateError(span, err)
		return pubsub.ValidationIgnore
	}

	attSlot := signed.Message.Aggregate.Data.Slot
	// Only advance state if different epoch as the committee can only change on an epoch transition.
	if helpers.SlotToEpoch(attSlot) > helpers.SlotToEpoch(bs.Slot()) {
		startSlot, err := helpers.StartSlot(helpers.SlotToEpoch(attSlot))
		if err != nil {
			return pubsub.ValidationIgnore
		}
		bs, err = state.ProcessSlots(ctx, bs, startSlot)
		if err != nil {
			traceutil.AnnotateError(span, err)
			return pubsub.ValidationIgnore
		}
	}

	// Verify validator index is within the beacon committee.
	if err := validateIndexInCommittee(ctx, bs, signed.Message.Aggregate, signed.Message.AggregatorIndex); err != nil {
		traceutil.AnnotateError(span, errors.Wrapf(err, "Could not validate index in committee"))
		return pubsub.ValidationReject
	}

	// Verify selection proof reflects to the right validator.
	selectionSigSet, err := validateSelectionIndex(ctx, bs, signed.Message.Aggregate.Data, signed.Message.AggregatorIndex, signed.Message.SelectionProof)
	if err != nil {
		traceutil.AnnotateError(span, errors.Wrapf(err, "Could not validate selection for validator %d", signed.Message.AggregatorIndex))
		return pubsub.ValidationReject
	}

	// Verify selection signature, aggregator signature and attestation signature are valid.
	// We use batch verify here to save compute.
	aggregatorSigSet, err := aggSigSet(bs, signed)
	if err != nil {
		traceutil.AnnotateError(span, errors.Wrapf(err, "Could not get aggregator sig set %d", signed.Message.AggregatorIndex))
		return pubsub.ValidationIgnore
	}
	attSigSet, err := blocks.AttestationSignatureSet(ctx, bs, []*ethpb.Attestation{signed.Message.Aggregate})
	if err != nil {
		traceutil.AnnotateError(span, errors.Wrapf(err, "Could not verify aggregator signature %d", signed.Message.AggregatorIndex))
		return pubsub.ValidationIgnore
	}
	set := bls.NewSet()
	set.Join(selectionSigSet).Join(aggregatorSigSet).Join(attSigSet)
	valid, err := set.Verify()
	if err != nil {
		traceutil.AnnotateError(span, errors.Errorf("Could not join signature set"))
		return pubsub.ValidationIgnore
	}
	if !valid {
		traceutil.AnnotateError(span, errors.Errorf("Could not verify selection or aggregator or attestation signature"))
		return pubsub.ValidationReject
	}

	return pubsub.ValidationAccept
}

func (s *Service) validateBlockInAttestation(ctx context.Context, satt *ethpb.SignedAggregateAttestationAndProof) bool {
	a := satt.Message
	// Verify the block being voted and the processed state is in DB. The block should have passed validation if it's in the DB.
	blockRoot := bytesutil.ToBytes32(a.Aggregate.Data.BeaconBlockRoot)
	if !s.hasBlockAndState(ctx, blockRoot) {
		// A node doesn't have the block, it'll request from peer while saving the pending attestation to a queue.
		s.savePendingAtt(satt)
		return false
	}
	return true
}

// Returns true if the node has received aggregate for the aggregator with index and target epoch.
func (s *Service) hasSeenAggregatorIndexEpoch(epoch types.Epoch, aggregatorIndex types.ValidatorIndex) bool {
	s.seenAttestationLock.RLock()
	defer s.seenAttestationLock.RUnlock()
	b := append(bytesutil.Bytes32(uint64(epoch)), bytesutil.Bytes32(uint64(aggregatorIndex))...)
	_, seen := s.seenAttestationCache.Get(string(b))
	return seen
}

// Set aggregate's aggregator index target epoch as seen.
func (s *Service) setAggregatorIndexEpochSeen(epoch types.Epoch, aggregatorIndex types.ValidatorIndex) {
	s.seenAttestationLock.Lock()
	defer s.seenAttestationLock.Unlock()
	b := append(bytesutil.Bytes32(uint64(epoch)), bytesutil.Bytes32(uint64(aggregatorIndex))...)
	s.seenAttestationCache.Add(string(b), true)
}

// This validates the aggregator's index in state is within the beacon committee.
func validateIndexInCommittee(ctx context.Context, bs iface.ReadOnlyBeaconState, a *ethpb.Attestation, validatorIndex types.ValidatorIndex) error {
	ctx, span := trace.StartSpan(ctx, "sync.validateIndexInCommittee")
	defer span.End()

	committee, err := helpers.BeaconCommitteeFromState(bs, a.Data.Slot, a.Data.CommitteeIndex)
	if err != nil {
		return err
	}
	var withinCommittee bool
	for _, i := range committee {
		if validatorIndex == i {
			withinCommittee = true
			break
		}
	}
	if !withinCommittee {
		return fmt.Errorf("validator index %d is not within the committee: %v",
			validatorIndex, committee)
	}
	return nil
}

// This validates selection proof by validating it's from the correct validator index of the slot.
// It does not verify the selection proof, it returns the signature set of selection proof which can be used for batch verify.
func validateSelectionIndex(ctx context.Context, bs iface.ReadOnlyBeaconState, data *ethpb.AttestationData, validatorIndex types.ValidatorIndex, proof []byte) (*bls.SignatureSet, error) {
	_, span := trace.StartSpan(ctx, "sync.validateSelectionIndex")
	defer span.End()

	committee, err := helpers.BeaconCommitteeFromState(bs, data.Slot, data.CommitteeIndex)
	if err != nil {
		return nil, err
	}
	aggregator, err := helpers.IsAggregator(uint64(len(committee)), proof)
	if err != nil {
		return nil, err
	}
	if !aggregator {
		return nil, fmt.Errorf("validator is not an aggregator for slot %d", data.Slot)
	}

	domain := params.BeaconConfig().DomainSelectionProof
	epoch := helpers.SlotToEpoch(data.Slot)

	v, err := bs.ValidatorAtIndex(validatorIndex)
	if err != nil {
		return nil, err
	}
	publicKey, err := bls.PublicKeyFromBytes(v.PublicKey)
	if err != nil {
		return nil, err
	}

	d, err := helpers.Domain(bs.Fork(), epoch, domain, bs.GenesisValidatorRoot())
	if err != nil {
		return nil, err
	}
	sszUint := types.SSZUint64(data.Slot)
	root, err := helpers.ComputeSigningRoot(&sszUint, d)
	if err != nil {
		return nil, err
	}
	return &bls.SignatureSet{
		Signatures: [][]byte{proof},
		PublicKeys: []bls.PublicKey{publicKey},
		Messages:   [][32]byte{root},
	}, nil
}

// This returns aggregator signature set which can be used to batch verify.
func aggSigSet(s iface.ReadOnlyBeaconState, a *ethpb.SignedAggregateAttestationAndProof) (*bls.SignatureSet, error) {
	v, err := s.ValidatorAtIndex(a.Message.AggregatorIndex)
	if err != nil {
		return nil, err
	}
	publicKey, err := bls.PublicKeyFromBytes(v.PublicKey)
	if err != nil {
		return nil, err
	}

	epoch := helpers.SlotToEpoch(a.Message.Aggregate.Data.Slot)
	d, err := helpers.Domain(s.Fork(), epoch, params.BeaconConfig().DomainAggregateAndProof, s.GenesisValidatorRoot())
	if err != nil {
		return nil, err
	}
	root, err := helpers.ComputeSigningRoot(a.Message, d)
	if err != nil {
		return nil, err
	}
	return &bls.SignatureSet{
		Signatures: [][]byte{a.Signature},
		PublicKeys: []bls.PublicKey{publicKey},
		Messages:   [][32]byte{root},
	}, nil
}<|MERGE_RESOLUTION|>--- conflicted
+++ resolved
@@ -127,11 +127,7 @@
 		return pubsub.ValidationReject
 	}
 
-<<<<<<< HEAD
-	bs, err := s.chain.AttestationTargetState(ctx, signed.Message.Aggregate.Data.Target)
-=======
-	bs, err := s.cfg.Chain.AttestationPreState(ctx, signed.Message.Aggregate)
->>>>>>> b2d9f9a2
+	bs, err := s.cfg.Chain.AttestationTargetState(ctx, signed.Message.Aggregate.Data.Target)
 	if err != nil {
 		traceutil.AnnotateError(span, err)
 		return pubsub.ValidationIgnore
