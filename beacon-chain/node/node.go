--- conflicted
+++ resolved
@@ -805,12 +805,8 @@
 		StateGen:                b.stateGen,
 		EnableDebugRPCEndpoints: enableDebugRPCEndpoints,
 		MaxMsgSize:              maxMsgSize,
-<<<<<<< HEAD
-		ExecutionEngineCaller:   web3Service.EngineAPIClient(),
 		ProposerIdsCache:        b.proposerIdsCache,
-=======
 		ExecutionEngineCaller:   web3Service,
->>>>>>> edb98cf4
 	})
 
 	return b.services.RegisterService(rpcService)
