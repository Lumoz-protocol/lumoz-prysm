package blockchain

import (
	"encoding/hex"
	"fmt"
	"time"

	"github.com/pkg/errors"
	"github.com/prysmaticlabs/prysm/v4/beacon-chain/core/blocks"
	"github.com/prysmaticlabs/prysm/v4/config/params"
	consensusBlocks "github.com/prysmaticlabs/prysm/v4/consensus-types/blocks"
	"github.com/prysmaticlabs/prysm/v4/consensus-types/interfaces"
	"github.com/prysmaticlabs/prysm/v4/encoding/bytesutil"
	ethpb "github.com/prysmaticlabs/prysm/v4/proto/prysm/v1alpha1"
	"github.com/prysmaticlabs/prysm/v4/runtime/version"
	prysmTime "github.com/prysmaticlabs/prysm/v4/time"
	"github.com/prysmaticlabs/prysm/v4/time/slots"
	"github.com/sirupsen/logrus"
)

var log = logrus.WithField("prefix", "blockchain")

// logs state transition related data every slot.
func logStateTransitionData(b interfaces.ReadOnlyBeaconBlock) error {
	log := log.WithField("slot", b.Slot())
	if len(b.Body().Attestations()) > 0 {
		log = log.WithField("attestations", len(b.Body().Attestations()))
	}
	if len(b.Body().Deposits()) > 0 {
		log = log.WithField("deposits", len(b.Body().Deposits()))
	}
	if len(b.Body().AttesterSlashings()) > 0 {
		log = log.WithField("attesterSlashings", len(b.Body().AttesterSlashings()))
	}
	if len(b.Body().ProposerSlashings()) > 0 {
		log = log.WithField("proposerSlashings", len(b.Body().ProposerSlashings()))
	}
	if len(b.Body().VoluntaryExits()) > 0 {
		log = log.WithField("voluntaryExits", len(b.Body().VoluntaryExits()))
	}
	if b.Version() >= version.Altair {
		agg, err := b.Body().SyncAggregate()
		if err != nil {
			return err
		}
		log = log.WithField("syncBitsCount", agg.SyncCommitteeBits.Count())
	}
	if b.Version() >= version.Bellatrix {
		p, err := b.Body().Execution()
		if err != nil {
			return err
		}
		log = log.WithField("payloadHash", fmt.Sprintf("%#x", bytesutil.Trunc(p.BlockHash())))
		txs, err := p.Transactions()
		switch {
		case errors.Is(err, consensusBlocks.ErrUnsupportedGetter):
		case err != nil:
			return err
		default:
			log = log.WithField("txCount", len(txs))
			txsPerSlotCount.Set(float64(len(txs)))
		}
<<<<<<< HEAD
	}
	if b.Version() >= version.Deneb {
		k, err := b.Body().BlobKzgCommitments()
		if err != nil {
			return err
		}
		log = log.WithField("blobCount", len(k))
=======
>>>>>>> 4c916403
	}
	log.Info("Finished applying state transition")
	return nil
}

func logBlockSyncStatus(block interfaces.ReadOnlyBeaconBlock, blockRoot [32]byte, justified, finalized *ethpb.Checkpoint, receivedTime time.Time, genesisTime uint64) error {
	startTime, err := slots.ToTime(genesisTime, block.Slot())
	if err != nil {
		return err
	}
	level := log.Logger.GetLevel()
	if level >= logrus.DebugLevel {
		parentRoot := block.ParentRoot()
		log.WithFields(logrus.Fields{
			"slot":                      block.Slot(),
			"slotInEpoch":               block.Slot() % params.BeaconConfig().SlotsPerEpoch,
			"block":                     fmt.Sprintf("0x%s...", hex.EncodeToString(blockRoot[:])[:8]),
			"epoch":                     slots.ToEpoch(block.Slot()),
			"justifiedEpoch":            justified.Epoch,
			"justifiedRoot":             fmt.Sprintf("0x%s...", hex.EncodeToString(justified.Root)[:8]),
			"finalizedEpoch":            finalized.Epoch,
			"finalizedRoot":             fmt.Sprintf("0x%s...", hex.EncodeToString(finalized.Root)[:8]),
			"parentRoot":                fmt.Sprintf("0x%s...", hex.EncodeToString(parentRoot[:])[:8]),
			"version":                   version.String(block.Version()),
			"sinceSlotStartTime":        prysmTime.Now().Sub(startTime),
			"chainServiceProcessedTime": prysmTime.Now().Sub(receivedTime),
			"deposits":                  len(block.Body().Deposits()),
		}).Debug("Synced new block")
	} else {
		log.WithFields(logrus.Fields{
			"slot":           block.Slot(),
			"block":          fmt.Sprintf("0x%s...", hex.EncodeToString(blockRoot[:])[:8]),
			"finalizedEpoch": finalized.Epoch,
			"finalizedRoot":  fmt.Sprintf("0x%s...", hex.EncodeToString(finalized.Root)[:8]),
			"epoch":          slots.ToEpoch(block.Slot()),
			"version":        version.String(block.Version()),
		}).Info("Synced new block")
	}
	return nil
}

// logs payload related data every slot.
func logPayload(block interfaces.ReadOnlyBeaconBlock) error {
	isExecutionBlk, err := blocks.IsExecutionBlock(block.Body())
	if err != nil {
		return errors.Wrap(err, "could not determine if block is execution block")
	}
	if !isExecutionBlk {
		return nil
	}
	payload, err := block.Body().Execution()
	if err != nil {
		return err
	}
	if payload.GasLimit() == 0 {
		return errors.New("gas limit should not be 0")
	}
	gasUtilized := float64(payload.GasUsed()) / float64(payload.GasLimit())
	fields := logrus.Fields{
		"blockHash":   fmt.Sprintf("%#x", bytesutil.Trunc(payload.BlockHash())),
		"parentHash":  fmt.Sprintf("%#x", bytesutil.Trunc(payload.ParentHash())),
		"blockNumber": payload.BlockNumber,
		"gasUtilized": fmt.Sprintf("%.2f", gasUtilized),
	}
	if block.Version() >= version.Capella {
		withdrawals, err := payload.Withdrawals()
		if err != nil {
			return errors.Wrap(err, "could not get withdrawals")
		}
		fields["withdrawals"] = len(withdrawals)
		changes, err := block.Body().BLSToExecutionChanges()
		if err != nil {
			return errors.Wrap(err, "could not get BLSToExecutionChanges")
		}
		fields["blsToExecutionChanges"] = len(changes)
	}
	log.WithFields(fields).Debug("Synced new payload")
	return nil
}<|MERGE_RESOLUTION|>--- conflicted
+++ resolved
@@ -60,16 +60,15 @@
 			log = log.WithField("txCount", len(txs))
 			txsPerSlotCount.Set(float64(len(txs)))
 		}
-<<<<<<< HEAD
 	}
 	if b.Version() >= version.Deneb {
 		k, err := b.Body().BlobKzgCommitments()
 		if err != nil {
 			return err
 		}
-		log = log.WithField("blobCount", len(k))
-=======
->>>>>>> 4c916403
+		if len(k) > 0 {
+			log = log.WithField("blobCommitmentCount", len(k))
+		}
 	}
 	log.Info("Finished applying state transition")
 	return nil
