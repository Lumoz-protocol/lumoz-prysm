--- conflicted
+++ resolved
@@ -183,11 +183,7 @@
 			if stateVersion == version.Phase0 && v.IsPrevEpochAttester {
 				bBal.PrevEpochAttested += v.CurrentEpochEffectiveBalance
 			}
-<<<<<<< HEAD
-			if (stateVersion == version.Altair || stateVersion == version.Bellatrix || stateVersion == version.Capella) && v.IsPrevEpochSourceAttester {
-=======
 			if stateVersion >= version.Altair && v.IsPrevEpochSourceAttester {
->>>>>>> 07d0a00f
 				bBal.PrevEpochAttested += v.CurrentEpochEffectiveBalance
 			}
 			if v.IsPrevEpochTargetAttester {
