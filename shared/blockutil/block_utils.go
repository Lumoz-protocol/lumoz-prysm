package blockutil

import (
	"github.com/pkg/errors"
	ethpb "github.com/prysmaticlabs/prysm/proto/eth/v1alpha1"
<<<<<<< HEAD
	"github.com/prysmaticlabs/prysm/shared/interfaces"
=======
	"github.com/prysmaticlabs/prysm/proto/interfaces"
>>>>>>> 5be1ccd3
)

// SignedBeaconBlockHeaderFromBlock function to retrieve signed block header from block.
func SignedBeaconBlockHeaderFromBlock(block *ethpb.SignedBeaconBlock) (*ethpb.SignedBeaconBlockHeader, error) {
	if block.Block == nil || block.Block.Body == nil {
		return nil, errors.New("nil block")
	}

	bodyRoot, err := block.Block.Body.HashTreeRoot()
	if err != nil {
		return nil, errors.Wrap(err, "failed to get body root of block")
	}
	return &ethpb.SignedBeaconBlockHeader{
		Header: &ethpb.BeaconBlockHeader{
			Slot:          block.Block.Slot,
			ProposerIndex: block.Block.ProposerIndex,
			ParentRoot:    block.Block.ParentRoot,
			StateRoot:     block.Block.StateRoot,
			BodyRoot:      bodyRoot[:],
		},
		Signature: block.Signature,
	}, nil
}

// SignedBeaconBlockHeaderFromBlockInterface function to retrieve signed block header from block.
<<<<<<< HEAD
func SignedBeaconBlockHeaderFromBlockInterface(block interfaces.SignedBeaconBlock) (*ethpb.SignedBeaconBlockHeader, error) {
	if block.Block().IsNil() || block.Block().Body().IsNil() {
		return nil, errors.New("nil block")
	}

	bodyRoot, err := block.Block().Body().HashTreeRoot()
	if err != nil {
		return nil, errors.Wrap(err, "failed to get body root of block")
	}
	return &ethpb.SignedBeaconBlockHeader{
		Header: &ethpb.BeaconBlockHeader{
			Slot:          block.Block().Slot(),
			ProposerIndex: block.Block().ProposerIndex(),
			ParentRoot:    block.Block().ParentRoot(),
			StateRoot:     block.Block().StateRoot(),
			BodyRoot:      bodyRoot[:],
		},
		Signature: block.Signature(),
=======
func SignedBeaconBlockHeaderFromBlockInterface(sb interfaces.SignedBeaconBlock) (*ethpb.SignedBeaconBlockHeader, error) {
	b := sb.Block()
	if b.IsNil() || b.Body().IsNil() {
		return nil, errors.New("nil block")
	}

	h, err := BeaconBlockHeaderFromBlockInterface(b)
	if err != nil {
		return nil, errors.Wrap(err, "failed to get block header of block")
	}
	return &ethpb.SignedBeaconBlockHeader{
		Header:    h,
		Signature: sb.Signature(),
>>>>>>> 5be1ccd3
	}, nil
}

// BeaconBlockHeaderFromBlock function to retrieve block header from block.
func BeaconBlockHeaderFromBlock(block *ethpb.BeaconBlock) (*ethpb.BeaconBlockHeader, error) {
	if block.Body == nil {
		return nil, errors.New("nil block body")
	}

	bodyRoot, err := block.Body.HashTreeRoot()
	if err != nil {
		return nil, errors.Wrap(err, "failed to get body root of block")
	}
	return &ethpb.BeaconBlockHeader{
		Slot:          block.Slot,
		ProposerIndex: block.ProposerIndex,
		ParentRoot:    block.ParentRoot,
		StateRoot:     block.StateRoot,
		BodyRoot:      bodyRoot[:],
	}, nil
}

// BeaconBlockHeaderFromBlockInterface function to retrieve block header from block.
func BeaconBlockHeaderFromBlockInterface(block interfaces.BeaconBlock) (*ethpb.BeaconBlockHeader, error) {
	if block.Body().IsNil() {
		return nil, errors.New("nil block body")
	}

	bodyRoot, err := block.Body().HashTreeRoot()
	if err != nil {
		return nil, errors.Wrap(err, "failed to get body root of block")
	}
	return &ethpb.BeaconBlockHeader{
		Slot:          block.Slot(),
		ProposerIndex: block.ProposerIndex(),
		ParentRoot:    block.ParentRoot(),
		StateRoot:     block.StateRoot(),
		BodyRoot:      bodyRoot[:],
	}, nil
}<|MERGE_RESOLUTION|>--- conflicted
+++ resolved
@@ -3,11 +3,7 @@
 import (
 	"github.com/pkg/errors"
 	ethpb "github.com/prysmaticlabs/prysm/proto/eth/v1alpha1"
-<<<<<<< HEAD
-	"github.com/prysmaticlabs/prysm/shared/interfaces"
-=======
 	"github.com/prysmaticlabs/prysm/proto/interfaces"
->>>>>>> 5be1ccd3
 )
 
 // SignedBeaconBlockHeaderFromBlock function to retrieve signed block header from block.
@@ -33,26 +29,6 @@
 }
 
 // SignedBeaconBlockHeaderFromBlockInterface function to retrieve signed block header from block.
-<<<<<<< HEAD
-func SignedBeaconBlockHeaderFromBlockInterface(block interfaces.SignedBeaconBlock) (*ethpb.SignedBeaconBlockHeader, error) {
-	if block.Block().IsNil() || block.Block().Body().IsNil() {
-		return nil, errors.New("nil block")
-	}
-
-	bodyRoot, err := block.Block().Body().HashTreeRoot()
-	if err != nil {
-		return nil, errors.Wrap(err, "failed to get body root of block")
-	}
-	return &ethpb.SignedBeaconBlockHeader{
-		Header: &ethpb.BeaconBlockHeader{
-			Slot:          block.Block().Slot(),
-			ProposerIndex: block.Block().ProposerIndex(),
-			ParentRoot:    block.Block().ParentRoot(),
-			StateRoot:     block.Block().StateRoot(),
-			BodyRoot:      bodyRoot[:],
-		},
-		Signature: block.Signature(),
-=======
 func SignedBeaconBlockHeaderFromBlockInterface(sb interfaces.SignedBeaconBlock) (*ethpb.SignedBeaconBlockHeader, error) {
 	b := sb.Block()
 	if b.IsNil() || b.Body().IsNil() {
@@ -66,7 +42,6 @@
 	return &ethpb.SignedBeaconBlockHeader{
 		Header:    h,
 		Signature: sb.Signature(),
->>>>>>> 5be1ccd3
 	}, nil
 }
 
