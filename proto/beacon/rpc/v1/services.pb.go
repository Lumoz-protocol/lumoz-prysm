// Code generated by protoc-gen-gogo. DO NOT EDIT.
// proto/beacon/rpc/v1/services.proto is a deprecated file.

package ethereum_beacon_rpc_v1

import (
	context "context"
	fmt "fmt"
	io "io"
	math "math"
	math_bits "math/bits"

	proto "github.com/gogo/protobuf/proto"
	_ "github.com/gogo/protobuf/types"
	grpc "google.golang.org/grpc"
	codes "google.golang.org/grpc/codes"
	status "google.golang.org/grpc/status"
)

// Reference imports to suppress errors if they are not otherwise used.
var _ = proto.Marshal
var _ = fmt.Errorf
var _ = math.Inf

// This is a compile-time assertion to ensure that this generated file
// is compatible with the proto package it is being compiled against.
// A compilation error at this line likely means your copy of the
// proto package needs to be updated.
const _ = proto.GoGoProtoPackageIsVersion3 // please upgrade the proto package

type ValidatorRole int32 // Deprecated: Do not use.
const (
	ValidatorRole_UNKNOWN    ValidatorRole = 0
	ValidatorRole_ATTESTER   ValidatorRole = 1
	ValidatorRole_PROPOSER   ValidatorRole = 2
	ValidatorRole_AGGREGATOR ValidatorRole = 3
)

var ValidatorRole_name = map[int32]string{
	0: "UNKNOWN",
	1: "ATTESTER",
	2: "PROPOSER",
	3: "AGGREGATOR",
}

var ValidatorRole_value = map[string]int32{
	"UNKNOWN":    0,
	"ATTESTER":   1,
	"PROPOSER":   2,
	"AGGREGATOR": 3,
}

func (x ValidatorRole) String() string {
	return proto.EnumName(ValidatorRole_name, int32(x))
}

func (ValidatorRole) EnumDescriptor() ([]byte, []int) {
	return fileDescriptor_9eb4e94b85965285, []int{0}
}

// Deprecated: Do not use.
type AggregationRequest struct {
	Slot                 uint64   `protobuf:"varint,1,opt,name=slot,proto3" json:"slot,omitempty"`
	CommitteeIndex       uint64   `protobuf:"varint,2,opt,name=committee_index,json=committeeIndex,proto3" json:"committee_index,omitempty"`
	PublicKey            []byte   `protobuf:"bytes,3,opt,name=public_key,json=publicKey,proto3" json:"public_key,omitempty"`
	SlotSignature        []byte   `protobuf:"bytes,4,opt,name=slot_signature,json=slotSignature,proto3" json:"slot_signature,omitempty"`
	XXX_NoUnkeyedLiteral struct{} `json:"-"`
	XXX_unrecognized     []byte   `json:"-"`
	XXX_sizecache        int32    `json:"-"`
}

func (m *AggregationRequest) Reset()         { *m = AggregationRequest{} }
func (m *AggregationRequest) String() string { return proto.CompactTextString(m) }
func (*AggregationRequest) ProtoMessage()    {}
func (*AggregationRequest) Descriptor() ([]byte, []int) {
	return fileDescriptor_9eb4e94b85965285, []int{0}
}
func (m *AggregationRequest) XXX_Unmarshal(b []byte) error {
	return m.Unmarshal(b)
}
func (m *AggregationRequest) XXX_Marshal(b []byte, deterministic bool) ([]byte, error) {
	if deterministic {
		return xxx_messageInfo_AggregationRequest.Marshal(b, m, deterministic)
	} else {
		b = b[:cap(b)]
		n, err := m.MarshalToSizedBuffer(b)
		if err != nil {
			return nil, err
		}
		return b[:n], nil
	}
}
func (m *AggregationRequest) XXX_Merge(src proto.Message) {
	xxx_messageInfo_AggregationRequest.Merge(m, src)
}
func (m *AggregationRequest) XXX_Size() int {
	return m.Size()
}
func (m *AggregationRequest) XXX_DiscardUnknown() {
	xxx_messageInfo_AggregationRequest.DiscardUnknown(m)
}

var xxx_messageInfo_AggregationRequest proto.InternalMessageInfo

func (m *AggregationRequest) GetSlot() uint64 {
	if m != nil {
		return m.Slot
	}
	return 0
}

func (m *AggregationRequest) GetCommitteeIndex() uint64 {
	if m != nil {
		return m.CommitteeIndex
	}
	return 0
}

func (m *AggregationRequest) GetPublicKey() []byte {
	if m != nil {
		return m.PublicKey
	}
	return nil
}

func (m *AggregationRequest) GetSlotSignature() []byte {
	if m != nil {
		return m.SlotSignature
	}
	return nil
}

// Deprecated: Do not use.
type AggregationResponse struct {
	Root                 []byte   `protobuf:"bytes,1,opt,name=root,proto3" json:"root,omitempty"`
	XXX_NoUnkeyedLiteral struct{} `json:"-"`
	XXX_unrecognized     []byte   `json:"-"`
	XXX_sizecache        int32    `json:"-"`
}

func (m *AggregationResponse) Reset()         { *m = AggregationResponse{} }
func (m *AggregationResponse) String() string { return proto.CompactTextString(m) }
func (*AggregationResponse) ProtoMessage()    {}
func (*AggregationResponse) Descriptor() ([]byte, []int) {
	return fileDescriptor_9eb4e94b85965285, []int{1}
}
func (m *AggregationResponse) XXX_Unmarshal(b []byte) error {
	return m.Unmarshal(b)
}
func (m *AggregationResponse) XXX_Marshal(b []byte, deterministic bool) ([]byte, error) {
	if deterministic {
		return xxx_messageInfo_AggregationResponse.Marshal(b, m, deterministic)
	} else {
		b = b[:cap(b)]
		n, err := m.MarshalToSizedBuffer(b)
		if err != nil {
			return nil, err
		}
		return b[:n], nil
	}
}
func (m *AggregationResponse) XXX_Merge(src proto.Message) {
	xxx_messageInfo_AggregationResponse.Merge(m, src)
}
func (m *AggregationResponse) XXX_Size() int {
	return m.Size()
}
func (m *AggregationResponse) XXX_DiscardUnknown() {
	xxx_messageInfo_AggregationResponse.DiscardUnknown(m)
}

var xxx_messageInfo_AggregationResponse proto.InternalMessageInfo

func (m *AggregationResponse) GetRoot() []byte {
	if m != nil {
		return m.Root
	}
	return nil
}

// Deprecated: Do not use.
type ExitedValidatorsRequest struct {
	PublicKeys           [][]byte `protobuf:"bytes,1,rep,name=public_keys,json=publicKeys,proto3" json:"public_keys,omitempty"`
	XXX_NoUnkeyedLiteral struct{} `json:"-"`
	XXX_unrecognized     []byte   `json:"-"`
	XXX_sizecache        int32    `json:"-"`
}

func (m *ExitedValidatorsRequest) Reset()         { *m = ExitedValidatorsRequest{} }
func (m *ExitedValidatorsRequest) String() string { return proto.CompactTextString(m) }
func (*ExitedValidatorsRequest) ProtoMessage()    {}
func (*ExitedValidatorsRequest) Descriptor() ([]byte, []int) {
	return fileDescriptor_9eb4e94b85965285, []int{2}
}
func (m *ExitedValidatorsRequest) XXX_Unmarshal(b []byte) error {
	return m.Unmarshal(b)
}
func (m *ExitedValidatorsRequest) XXX_Marshal(b []byte, deterministic bool) ([]byte, error) {
	if deterministic {
		return xxx_messageInfo_ExitedValidatorsRequest.Marshal(b, m, deterministic)
	} else {
		b = b[:cap(b)]
		n, err := m.MarshalToSizedBuffer(b)
		if err != nil {
			return nil, err
		}
		return b[:n], nil
	}
}
func (m *ExitedValidatorsRequest) XXX_Merge(src proto.Message) {
	xxx_messageInfo_ExitedValidatorsRequest.Merge(m, src)
}
func (m *ExitedValidatorsRequest) XXX_Size() int {
	return m.Size()
}
func (m *ExitedValidatorsRequest) XXX_DiscardUnknown() {
	xxx_messageInfo_ExitedValidatorsRequest.DiscardUnknown(m)
}

var xxx_messageInfo_ExitedValidatorsRequest proto.InternalMessageInfo

func (m *ExitedValidatorsRequest) GetPublicKeys() [][]byte {
	if m != nil {
		return m.PublicKeys
	}
	return nil
}

// Deprecated: Do not use.
type ExitedValidatorsResponse struct {
	PublicKeys           [][]byte `protobuf:"bytes,1,rep,name=public_keys,json=publicKeys,proto3" json:"public_keys,omitempty"`
	XXX_NoUnkeyedLiteral struct{} `json:"-"`
	XXX_unrecognized     []byte   `json:"-"`
	XXX_sizecache        int32    `json:"-"`
}

func (m *ExitedValidatorsResponse) Reset()         { *m = ExitedValidatorsResponse{} }
func (m *ExitedValidatorsResponse) String() string { return proto.CompactTextString(m) }
func (*ExitedValidatorsResponse) ProtoMessage()    {}
func (*ExitedValidatorsResponse) Descriptor() ([]byte, []int) {
	return fileDescriptor_9eb4e94b85965285, []int{3}
}
func (m *ExitedValidatorsResponse) XXX_Unmarshal(b []byte) error {
	return m.Unmarshal(b)
}
func (m *ExitedValidatorsResponse) XXX_Marshal(b []byte, deterministic bool) ([]byte, error) {
	if deterministic {
		return xxx_messageInfo_ExitedValidatorsResponse.Marshal(b, m, deterministic)
	} else {
		b = b[:cap(b)]
		n, err := m.MarshalToSizedBuffer(b)
		if err != nil {
			return nil, err
		}
		return b[:n], nil
	}
}
func (m *ExitedValidatorsResponse) XXX_Merge(src proto.Message) {
	xxx_messageInfo_ExitedValidatorsResponse.Merge(m, src)
}
func (m *ExitedValidatorsResponse) XXX_Size() int {
	return m.Size()
}
func (m *ExitedValidatorsResponse) XXX_DiscardUnknown() {
	xxx_messageInfo_ExitedValidatorsResponse.DiscardUnknown(m)
}

var xxx_messageInfo_ExitedValidatorsResponse proto.InternalMessageInfo

func (m *ExitedValidatorsResponse) GetPublicKeys() [][]byte {
	if m != nil {
		return m.PublicKeys
	}
	return nil
}

func init() {
	proto.RegisterEnum("ethereum.beacon.rpc.v1.ValidatorRole", ValidatorRole_name, ValidatorRole_value)
	proto.RegisterType((*AggregationRequest)(nil), "ethereum.beacon.rpc.v1.AggregationRequest")
	proto.RegisterType((*AggregationResponse)(nil), "ethereum.beacon.rpc.v1.AggregationResponse")
	proto.RegisterType((*ExitedValidatorsRequest)(nil), "ethereum.beacon.rpc.v1.ExitedValidatorsRequest")
	proto.RegisterType((*ExitedValidatorsResponse)(nil), "ethereum.beacon.rpc.v1.ExitedValidatorsResponse")
}

func init() { proto.RegisterFile("proto/beacon/rpc/v1/services.proto", fileDescriptor_9eb4e94b85965285) }

var fileDescriptor_9eb4e94b85965285 = []byte{
	// 428 bytes of a gzipped FileDescriptorProto
	0x1f, 0x8b, 0x08, 0x00, 0x00, 0x00, 0x00, 0x00, 0x02, 0xff, 0x8c, 0x52, 0xdd, 0x8a, 0xd3, 0x40,
	0x14, 0x76, 0xd2, 0xe2, 0xcf, 0xd9, 0x6e, 0xb7, 0x8e, 0xe0, 0x0e, 0x15, 0x6b, 0x29, 0x88, 0x65,
	0xc5, 0x84, 0xd5, 0x3b, 0x2f, 0x94, 0x08, 0xa1, 0xc8, 0x4a, 0x5b, 0x26, 0x55, 0x2f, 0x4b, 0x92,
	0x9e, 0x8d, 0x83, 0x49, 0x26, 0xce, 0x4c, 0xca, 0xf6, 0x0d, 0xbc, 0xf0, 0x0d, 0x7c, 0x11, 0x1f,
	0xc1, 0x4b, 0x1f, 0x41, 0xfa, 0x24, 0x92, 0xc9, 0xb6, 0x22, 0xeb, 0xc5, 0xde, 0x9d, 0xf9, 0xce,
	0xf7, 0x9d, 0xf9, 0x3e, 0xce, 0x81, 0x51, 0xa9, 0xa4, 0x91, 0x5e, 0x8c, 0x51, 0x22, 0x0b, 0x4f,
	0x95, 0x89, 0xb7, 0x3e, 0xf5, 0x34, 0xaa, 0xb5, 0x48, 0x50, 0xbb, 0xb6, 0x49, 0xef, 0xa3, 0xf9,
	0x84, 0x0a, 0xab, 0xdc, 0x6d, 0x68, 0xae, 0x2a, 0x13, 0x77, 0x7d, 0xda, 0x7f, 0x90, 0x4a, 0x99,
	0x66, 0xe8, 0x59, 0x56, 0x5c, 0x9d, 0x7b, 0x98, 0x97, 0x66, 0xd3, 0x88, 0x46, 0xdf, 0x09, 0x50,
	0x3f, 0x4d, 0x15, 0xa6, 0x91, 0x11, 0xb2, 0xe0, 0xf8, 0xa5, 0x42, 0x6d, 0x28, 0x85, 0xb6, 0xce,
	0xa4, 0x61, 0x64, 0x48, 0xc6, 0x6d, 0x6e, 0x6b, 0xfa, 0x04, 0x8e, 0x12, 0x99, 0xe7, 0xc2, 0x18,
	0xc4, 0xa5, 0x28, 0x56, 0x78, 0xc1, 0x1c, 0xdb, 0xee, 0xee, 0xe1, 0xb7, 0x35, 0x4a, 0x1f, 0x02,
	0x94, 0x55, 0x9c, 0x89, 0x64, 0xf9, 0x19, 0x37, 0xac, 0x35, 0x24, 0xe3, 0x0e, 0xbf, 0xd3, 0x20,
	0x67, 0xb8, 0xa1, 0x8f, 0xa1, 0x5b, 0xcf, 0x5b, 0x6a, 0x91, 0x16, 0x91, 0xa9, 0x14, 0xb2, 0xb6,
	0xa5, 0x1c, 0xd6, 0x68, 0xb8, 0x03, 0x5f, 0x3a, 0x8c, 0x8c, 0x9e, 0xc1, 0xbd, 0x7f, 0xcc, 0xe9,
	0x52, 0x16, 0x1a, 0x6b, 0x77, 0x4a, 0x5e, 0xba, 0xeb, 0x70, 0x5b, 0x5b, 0xfa, 0x2b, 0x38, 0x0e,
	0x2e, 0x84, 0xc1, 0xd5, 0x87, 0x28, 0x13, 0xab, 0xc8, 0x48, 0xa5, 0x77, 0x81, 0x1e, 0xc1, 0xc1,
	0x5f, 0x4f, 0x9a, 0x91, 0x61, 0x6b, 0xdc, 0xe1, 0xb0, 0x37, 0xa5, 0xad, 0xfe, 0x35, 0xb0, 0xab,
	0xfa, 0xcb, 0x3f, 0xaf, 0x33, 0xe0, 0xe4, 0x1d, 0x1c, 0xee, 0xa5, 0x5c, 0x66, 0x48, 0x0f, 0xe0,
	0xd6, 0xfb, 0xe9, 0xd9, 0x74, 0xf6, 0x71, 0xda, 0xbb, 0x41, 0x3b, 0x70, 0xdb, 0x5f, 0x2c, 0x82,
	0x70, 0x11, 0xf0, 0x1e, 0xa9, 0x5f, 0x73, 0x3e, 0x9b, 0xcf, 0xc2, 0x80, 0xf7, 0x1c, 0xda, 0x05,
	0xf0, 0x27, 0x13, 0x1e, 0x4c, 0xfc, 0xc5, 0x8c, 0xf7, 0x5a, 0x7d, 0x87, 0x91, 0xe7, 0xdf, 0x08,
	0xdc, 0xdd, 0xc5, 0x97, 0x2a, 0x6c, 0xb6, 0x4d, 0x15, 0x1c, 0x87, 0x55, 0x9c, 0x0b, 0xb3, 0x6b,
	0xa1, 0x5f, 0xac, 0xe6, 0x4a, 0xca, 0x73, 0x7a, 0xe2, 0xfe, 0xff, 0x04, 0xdc, 0xab, 0x1b, 0xee,
	0x3f, 0xbd, 0x16, 0xb7, 0x09, 0xdf, 0x6f, 0x7d, 0x75, 0xc8, 0x9b, 0xa3, 0x9f, 0xdb, 0x01, 0xf9,
	0xb5, 0x1d, 0x90, 0xdf, 0xdb, 0x01, 0xf9, 0x41, 0x48, 0x7c, 0xd3, 0x9e, 0xd0, 0x8b, 0x3f, 0x01,
	0x00, 0x00, 0xff, 0xff, 0xe0, 0xb1, 0xa4, 0x90, 0x9d, 0x02, 0x00, 0x00,
}

// Reference imports to suppress errors if they are not otherwise used.
var _ context.Context
var _ grpc.ClientConn

// This is a compile-time assertion to ensure that this generated file
// is compatible with the grpc package it is being compiled against.
const _ = grpc.SupportPackageIsVersion4

// AggregatorServiceClient is the client API for AggregatorService service.
//
// For semantics around ctx use and closing/ending streaming RPCs, please refer to https://godoc.org/google.golang.org/grpc#ClientConn.NewStream.
//
// Deprecated: Do not use.
type AggregatorServiceClient interface {
	SubmitAggregateAndProof(ctx context.Context, in *AggregationRequest, opts ...grpc.CallOption) (*AggregationResponse, error)
}

type aggregatorServiceClient struct {
	cc *grpc.ClientConn
}

// Deprecated: Do not use.
func NewAggregatorServiceClient(cc *grpc.ClientConn) AggregatorServiceClient {
	return &aggregatorServiceClient{cc}
}

func (c *aggregatorServiceClient) SubmitAggregateAndProof(ctx context.Context, in *AggregationRequest, opts ...grpc.CallOption) (*AggregationResponse, error) {
	out := new(AggregationResponse)
	err := c.cc.Invoke(ctx, "/ethereum.beacon.rpc.v1.AggregatorService/SubmitAggregateAndProof", in, out, opts...)
	if err != nil {
		return nil, err
	}
	return out, nil
}

// AggregatorServiceServer is the server API for AggregatorService service.
//
// Deprecated: Do not use.
type AggregatorServiceServer interface {
	SubmitAggregateAndProof(context.Context, *AggregationRequest) (*AggregationResponse, error)
}

// Deprecated: Do not use.
// UnimplementedAggregatorServiceServer can be embedded to have forward compatible implementations.
type UnimplementedAggregatorServiceServer struct {
}

func (*UnimplementedAggregatorServiceServer) SubmitAggregateAndProof(ctx context.Context, req *AggregationRequest) (*AggregationResponse, error) {
	return nil, status.Errorf(codes.Unimplemented, "method SubmitAggregateAndProof not implemented")
}

// Deprecated: Do not use.
func RegisterAggregatorServiceServer(s *grpc.Server, srv AggregatorServiceServer) {
	s.RegisterService(&_AggregatorService_serviceDesc, srv)
}

func _AggregatorService_SubmitAggregateAndProof_Handler(srv interface{}, ctx context.Context, dec func(interface{}) error, interceptor grpc.UnaryServerInterceptor) (interface{}, error) {
	in := new(AggregationRequest)
	if err := dec(in); err != nil {
		return nil, err
	}
	if interceptor == nil {
		return srv.(AggregatorServiceServer).SubmitAggregateAndProof(ctx, in)
	}
	info := &grpc.UnaryServerInfo{
		Server:     srv,
		FullMethod: "/ethereum.beacon.rpc.v1.AggregatorService/SubmitAggregateAndProof",
	}
	handler := func(ctx context.Context, req interface{}) (interface{}, error) {
		return srv.(AggregatorServiceServer).SubmitAggregateAndProof(ctx, req.(*AggregationRequest))
	}
	return interceptor(ctx, in, info, handler)
}

var _AggregatorService_serviceDesc = grpc.ServiceDesc{
	ServiceName: "ethereum.beacon.rpc.v1.AggregatorService",
	HandlerType: (*AggregatorServiceServer)(nil),
	Methods: []grpc.MethodDesc{
		{
			MethodName: "SubmitAggregateAndProof",
			Handler:    _AggregatorService_SubmitAggregateAndProof_Handler,
		},
	},
	Streams:  []grpc.StreamDesc{},
	Metadata: "proto/beacon/rpc/v1/services.proto",
}

func (m *AggregationRequest) Marshal() (dAtA []byte, err error) {
	size := m.Size()
	dAtA = make([]byte, size)
	n, err := m.MarshalToSizedBuffer(dAtA[:size])
	if err != nil {
		return nil, err
	}
	return dAtA[:n], nil
}

func (m *AggregationRequest) MarshalTo(dAtA []byte) (int, error) {
	size := m.Size()
	return m.MarshalToSizedBuffer(dAtA[:size])
}

func (m *AggregationRequest) MarshalToSizedBuffer(dAtA []byte) (int, error) {
	i := len(dAtA)
	_ = i
	var l int
	_ = l
	if m.XXX_unrecognized != nil {
		i -= len(m.XXX_unrecognized)
		copy(dAtA[i:], m.XXX_unrecognized)
	}
	if len(m.SlotSignature) > 0 {
		i -= len(m.SlotSignature)
		copy(dAtA[i:], m.SlotSignature)
		i = encodeVarintServices(dAtA, i, uint64(len(m.SlotSignature)))
		i--
		dAtA[i] = 0x22
	}
	if len(m.PublicKey) > 0 {
		i -= len(m.PublicKey)
		copy(dAtA[i:], m.PublicKey)
		i = encodeVarintServices(dAtA, i, uint64(len(m.PublicKey)))
		i--
		dAtA[i] = 0x1a
	}
	if m.CommitteeIndex != 0 {
		i = encodeVarintServices(dAtA, i, uint64(m.CommitteeIndex))
		i--
		dAtA[i] = 0x10
	}
	if m.Slot != 0 {
		i = encodeVarintServices(dAtA, i, uint64(m.Slot))
		i--
		dAtA[i] = 0x8
	}
	return len(dAtA) - i, nil
}

func (m *AggregationResponse) Marshal() (dAtA []byte, err error) {
	size := m.Size()
	dAtA = make([]byte, size)
	n, err := m.MarshalToSizedBuffer(dAtA[:size])
	if err != nil {
		return nil, err
	}
	return dAtA[:n], nil
}

func (m *AggregationResponse) MarshalTo(dAtA []byte) (int, error) {
	size := m.Size()
	return m.MarshalToSizedBuffer(dAtA[:size])
}

func (m *AggregationResponse) MarshalToSizedBuffer(dAtA []byte) (int, error) {
	i := len(dAtA)
	_ = i
	var l int
	_ = l
	if m.XXX_unrecognized != nil {
		i -= len(m.XXX_unrecognized)
		copy(dAtA[i:], m.XXX_unrecognized)
	}
	if len(m.Root) > 0 {
		i -= len(m.Root)
		copy(dAtA[i:], m.Root)
		i = encodeVarintServices(dAtA, i, uint64(len(m.Root)))
		i--
		dAtA[i] = 0xa
	}
	return len(dAtA) - i, nil
}

func (m *ExitedValidatorsRequest) Marshal() (dAtA []byte, err error) {
	size := m.Size()
	dAtA = make([]byte, size)
	n, err := m.MarshalToSizedBuffer(dAtA[:size])
	if err != nil {
		return nil, err
	}
	return dAtA[:n], nil
}

func (m *ExitedValidatorsRequest) MarshalTo(dAtA []byte) (int, error) {
	size := m.Size()
	return m.MarshalToSizedBuffer(dAtA[:size])
}

func (m *ExitedValidatorsRequest) MarshalToSizedBuffer(dAtA []byte) (int, error) {
	i := len(dAtA)
	_ = i
	var l int
	_ = l
	if m.XXX_unrecognized != nil {
		i -= len(m.XXX_unrecognized)
		copy(dAtA[i:], m.XXX_unrecognized)
	}
	if len(m.PublicKeys) > 0 {
		for iNdEx := len(m.PublicKeys) - 1; iNdEx >= 0; iNdEx-- {
			i -= len(m.PublicKeys[iNdEx])
			copy(dAtA[i:], m.PublicKeys[iNdEx])
			i = encodeVarintServices(dAtA, i, uint64(len(m.PublicKeys[iNdEx])))
			i--
			dAtA[i] = 0xa
		}
	}
	return len(dAtA) - i, nil
}

func (m *ExitedValidatorsResponse) Marshal() (dAtA []byte, err error) {
	size := m.Size()
	dAtA = make([]byte, size)
	n, err := m.MarshalToSizedBuffer(dAtA[:size])
	if err != nil {
		return nil, err
	}
	return dAtA[:n], nil
}

func (m *ExitedValidatorsResponse) MarshalTo(dAtA []byte) (int, error) {
	size := m.Size()
	return m.MarshalToSizedBuffer(dAtA[:size])
}

func (m *ExitedValidatorsResponse) MarshalToSizedBuffer(dAtA []byte) (int, error) {
	i := len(dAtA)
	_ = i
	var l int
	_ = l
	if m.XXX_unrecognized != nil {
		i -= len(m.XXX_unrecognized)
		copy(dAtA[i:], m.XXX_unrecognized)
	}
	if len(m.PublicKeys) > 0 {
		for iNdEx := len(m.PublicKeys) - 1; iNdEx >= 0; iNdEx-- {
			i -= len(m.PublicKeys[iNdEx])
			copy(dAtA[i:], m.PublicKeys[iNdEx])
			i = encodeVarintServices(dAtA, i, uint64(len(m.PublicKeys[iNdEx])))
			i--
			dAtA[i] = 0xa
		}
	}
	return len(dAtA) - i, nil
}

func encodeVarintServices(dAtA []byte, offset int, v uint64) int {
	offset -= sovServices(v)
	base := offset
	for v >= 1<<7 {
		dAtA[offset] = uint8(v&0x7f | 0x80)
		v >>= 7
		offset++
	}
	dAtA[offset] = uint8(v)
	return base
}
func (m *AggregationRequest) Size() (n int) {
	if m == nil {
		return 0
	}
	var l int
	_ = l
	if m.Slot != 0 {
		n += 1 + sovServices(uint64(m.Slot))
	}
	if m.CommitteeIndex != 0 {
		n += 1 + sovServices(uint64(m.CommitteeIndex))
	}
	l = len(m.PublicKey)
	if l > 0 {
		n += 1 + l + sovServices(uint64(l))
	}
	l = len(m.SlotSignature)
	if l > 0 {
		n += 1 + l + sovServices(uint64(l))
	}
	if m.XXX_unrecognized != nil {
		n += len(m.XXX_unrecognized)
	}
	return n
}

func (m *AggregationResponse) Size() (n int) {
	if m == nil {
		return 0
	}
	var l int
	_ = l
	l = len(m.Root)
	if l > 0 {
		n += 1 + l + sovServices(uint64(l))
	}
	if m.XXX_unrecognized != nil {
		n += len(m.XXX_unrecognized)
	}
	return n
}

func (m *ExitedValidatorsRequest) Size() (n int) {
	if m == nil {
		return 0
	}
	var l int
	_ = l
	if len(m.PublicKeys) > 0 {
		for _, b := range m.PublicKeys {
			l = len(b)
			n += 1 + l + sovServices(uint64(l))
		}
	}
	if m.XXX_unrecognized != nil {
		n += len(m.XXX_unrecognized)
	}
	return n
}

<<<<<<< HEAD
func (m *AssignmentResponse_ValidatorAssignment) Reset() {
	*m = AssignmentResponse_ValidatorAssignment{}
}
func (m *AssignmentResponse_ValidatorAssignment) String() string { return proto.CompactTextString(m) }
func (*AssignmentResponse_ValidatorAssignment) ProtoMessage()    {}
func (*AssignmentResponse_ValidatorAssignment) Descriptor() ([]byte, []int) {
	return fileDescriptor_9eb4e94b85965285, []int{16, 0}
}
func (m *AssignmentResponse_ValidatorAssignment) XXX_Unmarshal(b []byte) error {
	return m.Unmarshal(b)
}
func (m *AssignmentResponse_ValidatorAssignment) XXX_Marshal(b []byte, deterministic bool) ([]byte, error) {
	if deterministic {
		return xxx_messageInfo_AssignmentResponse_ValidatorAssignment.Marshal(b, m, deterministic)
	} else {
		b = b[:cap(b)]
		n, err := m.MarshalToSizedBuffer(b)
		if err != nil {
			return nil, err
		}
		return b[:n], nil
	}
}
func (m *AssignmentResponse_ValidatorAssignment) XXX_Merge(src proto.Message) {
	xxx_messageInfo_AssignmentResponse_ValidatorAssignment.Merge(m, src)
}
func (m *AssignmentResponse_ValidatorAssignment) XXX_Size() int {
	return m.Size()
}
func (m *AssignmentResponse_ValidatorAssignment) XXX_DiscardUnknown() {
	xxx_messageInfo_AssignmentResponse_ValidatorAssignment.DiscardUnknown(m)
}

var xxx_messageInfo_AssignmentResponse_ValidatorAssignment proto.InternalMessageInfo

func (m *AssignmentResponse_ValidatorAssignment) GetCommittee() []uint64 {
	if m != nil {
		return m.Committee
	}
	return nil
}

func (m *AssignmentResponse_ValidatorAssignment) GetCommitteeIndex() uint64 {
	if m != nil {
		return m.CommitteeIndex
	}
	return 0
}

func (m *AssignmentResponse_ValidatorAssignment) GetAttesterSlot() uint64 {
	if m != nil {
		return m.AttesterSlot
	}
	return 0
}

func (m *AssignmentResponse_ValidatorAssignment) GetProposerSlot() uint64 {
	if m != nil {
		return m.ProposerSlot
	}
	return 0
}

func (m *AssignmentResponse_ValidatorAssignment) GetPublicKey() []byte {
	if m != nil {
		return m.PublicKey
	}
	return nil
}

func (m *AssignmentResponse_ValidatorAssignment) GetStatus() ValidatorStatus {
	if m != nil {
		return m.Status
	}
	return ValidatorStatus_UNKNOWN_STATUS
}

type ValidatorStatusResponse struct {
	Status                    ValidatorStatus `protobuf:"varint,1,opt,name=status,proto3,enum=ethereum.beacon.rpc.v1.ValidatorStatus" json:"status,omitempty"`
	Eth1DepositBlockNumber    uint64          `protobuf:"varint,2,opt,name=eth1_deposit_block_number,json=eth1DepositBlockNumber,proto3" json:"eth1_deposit_block_number,omitempty"`
	DepositInclusionSlot      uint64          `protobuf:"varint,3,opt,name=deposit_inclusion_slot,json=depositInclusionSlot,proto3" json:"deposit_inclusion_slot,omitempty"`
	ActivationEpoch           uint64          `protobuf:"varint,4,opt,name=activation_epoch,json=activationEpoch,proto3" json:"activation_epoch,omitempty"`
	PositionInActivationQueue uint64          `protobuf:"varint,5,opt,name=position_in_activation_queue,json=positionInActivationQueue,proto3" json:"position_in_activation_queue,omitempty"`
	XXX_NoUnkeyedLiteral      struct{}        `json:"-"`
	XXX_unrecognized          []byte          `json:"-"`
	XXX_sizecache             int32           `json:"-"`
}

func (m *ValidatorStatusResponse) Reset()         { *m = ValidatorStatusResponse{} }
func (m *ValidatorStatusResponse) String() string { return proto.CompactTextString(m) }
func (*ValidatorStatusResponse) ProtoMessage()    {}
func (*ValidatorStatusResponse) Descriptor() ([]byte, []int) {
	return fileDescriptor_9eb4e94b85965285, []int{17}
}
func (m *ValidatorStatusResponse) XXX_Unmarshal(b []byte) error {
	return m.Unmarshal(b)
}
func (m *ValidatorStatusResponse) XXX_Marshal(b []byte, deterministic bool) ([]byte, error) {
	if deterministic {
		return xxx_messageInfo_ValidatorStatusResponse.Marshal(b, m, deterministic)
	} else {
		b = b[:cap(b)]
		n, err := m.MarshalToSizedBuffer(b)
		if err != nil {
			return nil, err
		}
		return b[:n], nil
	}
}
func (m *ValidatorStatusResponse) XXX_Merge(src proto.Message) {
	xxx_messageInfo_ValidatorStatusResponse.Merge(m, src)
}
func (m *ValidatorStatusResponse) XXX_Size() int {
	return m.Size()
}
func (m *ValidatorStatusResponse) XXX_DiscardUnknown() {
	xxx_messageInfo_ValidatorStatusResponse.DiscardUnknown(m)
}

var xxx_messageInfo_ValidatorStatusResponse proto.InternalMessageInfo

func (m *ValidatorStatusResponse) GetStatus() ValidatorStatus {
	if m != nil {
		return m.Status
	}
	return ValidatorStatus_UNKNOWN_STATUS
}

func (m *ValidatorStatusResponse) GetEth1DepositBlockNumber() uint64 {
	if m != nil {
		return m.Eth1DepositBlockNumber
	}
	return 0
}

func (m *ValidatorStatusResponse) GetDepositInclusionSlot() uint64 {
	if m != nil {
		return m.DepositInclusionSlot
	}
	return 0
}

func (m *ValidatorStatusResponse) GetActivationEpoch() uint64 {
	if m != nil {
		return m.ActivationEpoch
	}
	return 0
}

func (m *ValidatorStatusResponse) GetPositionInActivationQueue() uint64 {
	if m != nil {
		return m.PositionInActivationQueue
	}
	return 0
}

type DomainRequest struct {
	Epoch                uint64   `protobuf:"varint,1,opt,name=epoch,proto3" json:"epoch,omitempty"`
	Domain               []byte   `protobuf:"bytes,2,opt,name=domain,proto3" json:"domain,omitempty"`
	XXX_NoUnkeyedLiteral struct{} `json:"-"`
	XXX_unrecognized     []byte   `json:"-"`
	XXX_sizecache        int32    `json:"-"`
}

func (m *DomainRequest) Reset()         { *m = DomainRequest{} }
func (m *DomainRequest) String() string { return proto.CompactTextString(m) }
func (*DomainRequest) ProtoMessage()    {}
func (*DomainRequest) Descriptor() ([]byte, []int) {
	return fileDescriptor_9eb4e94b85965285, []int{18}
}
func (m *DomainRequest) XXX_Unmarshal(b []byte) error {
	return m.Unmarshal(b)
}
func (m *DomainRequest) XXX_Marshal(b []byte, deterministic bool) ([]byte, error) {
	if deterministic {
		return xxx_messageInfo_DomainRequest.Marshal(b, m, deterministic)
	} else {
		b = b[:cap(b)]
		n, err := m.MarshalToSizedBuffer(b)
		if err != nil {
			return nil, err
		}
		return b[:n], nil
	}
}
func (m *DomainRequest) XXX_Merge(src proto.Message) {
	xxx_messageInfo_DomainRequest.Merge(m, src)
}
func (m *DomainRequest) XXX_Size() int {
	return m.Size()
}
func (m *DomainRequest) XXX_DiscardUnknown() {
	xxx_messageInfo_DomainRequest.DiscardUnknown(m)
}

var xxx_messageInfo_DomainRequest proto.InternalMessageInfo

func (m *DomainRequest) GetEpoch() uint64 {
	if m != nil {
		return m.Epoch
	}
	return 0
}

func (m *DomainRequest) GetDomain() []byte {
	if m != nil {
		return m.Domain
	}
	return nil
}

type DomainResponse struct {
	SignatureDomain      []byte   `protobuf:"bytes,1,opt,name=signature_domain,json=signatureDomain,proto3" json:"signature_domain,omitempty"`
	XXX_NoUnkeyedLiteral struct{} `json:"-"`
	XXX_unrecognized     []byte   `json:"-"`
	XXX_sizecache        int32    `json:"-"`
}

func (m *DomainResponse) Reset()         { *m = DomainResponse{} }
func (m *DomainResponse) String() string { return proto.CompactTextString(m) }
func (*DomainResponse) ProtoMessage()    {}
func (*DomainResponse) Descriptor() ([]byte, []int) {
	return fileDescriptor_9eb4e94b85965285, []int{19}
}
func (m *DomainResponse) XXX_Unmarshal(b []byte) error {
	return m.Unmarshal(b)
}
func (m *DomainResponse) XXX_Marshal(b []byte, deterministic bool) ([]byte, error) {
	if deterministic {
		return xxx_messageInfo_DomainResponse.Marshal(b, m, deterministic)
	} else {
		b = b[:cap(b)]
		n, err := m.MarshalToSizedBuffer(b)
		if err != nil {
			return nil, err
		}
		return b[:n], nil
	}
}
func (m *DomainResponse) XXX_Merge(src proto.Message) {
	xxx_messageInfo_DomainResponse.Merge(m, src)
}
func (m *DomainResponse) XXX_Size() int {
	return m.Size()
}
func (m *DomainResponse) XXX_DiscardUnknown() {
	xxx_messageInfo_DomainResponse.DiscardUnknown(m)
}

var xxx_messageInfo_DomainResponse proto.InternalMessageInfo

func (m *DomainResponse) GetSignatureDomain() []byte {
	if m != nil {
		return m.SignatureDomain
	}
	return nil
}

type BlockTreeResponse struct {
	Tree                 []*BlockTreeResponse_TreeNode `protobuf:"bytes,1,rep,name=tree,proto3" json:"tree,omitempty"`
	XXX_NoUnkeyedLiteral struct{}                      `json:"-"`
	XXX_unrecognized     []byte                        `json:"-"`
	XXX_sizecache        int32                         `json:"-"`
}

func (m *BlockTreeResponse) Reset()         { *m = BlockTreeResponse{} }
func (m *BlockTreeResponse) String() string { return proto.CompactTextString(m) }
func (*BlockTreeResponse) ProtoMessage()    {}
func (*BlockTreeResponse) Descriptor() ([]byte, []int) {
	return fileDescriptor_9eb4e94b85965285, []int{20}
}
func (m *BlockTreeResponse) XXX_Unmarshal(b []byte) error {
	return m.Unmarshal(b)
}
func (m *BlockTreeResponse) XXX_Marshal(b []byte, deterministic bool) ([]byte, error) {
	if deterministic {
		return xxx_messageInfo_BlockTreeResponse.Marshal(b, m, deterministic)
	} else {
		b = b[:cap(b)]
		n, err := m.MarshalToSizedBuffer(b)
		if err != nil {
			return nil, err
		}
		return b[:n], nil
	}
}
func (m *BlockTreeResponse) XXX_Merge(src proto.Message) {
	xxx_messageInfo_BlockTreeResponse.Merge(m, src)
}
func (m *BlockTreeResponse) XXX_Size() int {
	return m.Size()
}
func (m *BlockTreeResponse) XXX_DiscardUnknown() {
	xxx_messageInfo_BlockTreeResponse.DiscardUnknown(m)
}

var xxx_messageInfo_BlockTreeResponse proto.InternalMessageInfo

func (m *BlockTreeResponse) GetTree() []*BlockTreeResponse_TreeNode {
	if m != nil {
		return m.Tree
	}
	return nil
}

type BlockTreeResponse_TreeNode struct {
	Block                *v1alpha1.BeaconBlock `protobuf:"bytes,1,opt,name=block,proto3" json:"block,omitempty"`
	BlockRoot            []byte                `protobuf:"bytes,2,opt,name=block_root,json=blockRoot,proto3" json:"block_root,omitempty"`
	ParticipatedVotes    uint64                `protobuf:"varint,3,opt,name=participated_votes,json=participatedVotes,proto3" json:"participated_votes,omitempty"`
	TotalVotes           uint64                `protobuf:"varint,4,opt,name=total_votes,json=totalVotes,proto3" json:"total_votes,omitempty"`
	XXX_NoUnkeyedLiteral struct{}              `json:"-"`
	XXX_unrecognized     []byte                `json:"-"`
	XXX_sizecache        int32                 `json:"-"`
}

func (m *BlockTreeResponse_TreeNode) Reset()         { *m = BlockTreeResponse_TreeNode{} }
func (m *BlockTreeResponse_TreeNode) String() string { return proto.CompactTextString(m) }
func (*BlockTreeResponse_TreeNode) ProtoMessage()    {}
func (*BlockTreeResponse_TreeNode) Descriptor() ([]byte, []int) {
	return fileDescriptor_9eb4e94b85965285, []int{20, 0}
}
func (m *BlockTreeResponse_TreeNode) XXX_Unmarshal(b []byte) error {
	return m.Unmarshal(b)
}
func (m *BlockTreeResponse_TreeNode) XXX_Marshal(b []byte, deterministic bool) ([]byte, error) {
	if deterministic {
		return xxx_messageInfo_BlockTreeResponse_TreeNode.Marshal(b, m, deterministic)
	} else {
		b = b[:cap(b)]
		n, err := m.MarshalToSizedBuffer(b)
		if err != nil {
			return nil, err
		}
		return b[:n], nil
	}
}
func (m *BlockTreeResponse_TreeNode) XXX_Merge(src proto.Message) {
	xxx_messageInfo_BlockTreeResponse_TreeNode.Merge(m, src)
}
func (m *BlockTreeResponse_TreeNode) XXX_Size() int {
	return m.Size()
}
func (m *BlockTreeResponse_TreeNode) XXX_DiscardUnknown() {
	xxx_messageInfo_BlockTreeResponse_TreeNode.DiscardUnknown(m)
}

var xxx_messageInfo_BlockTreeResponse_TreeNode proto.InternalMessageInfo

func (m *BlockTreeResponse_TreeNode) GetBlock() *v1alpha1.BeaconBlock {
	if m != nil {
		return m.Block
	}
	return nil
}

func (m *BlockTreeResponse_TreeNode) GetBlockRoot() []byte {
	if m != nil {
		return m.BlockRoot
	}
	return nil
}

func (m *BlockTreeResponse_TreeNode) GetParticipatedVotes() uint64 {
	if m != nil {
		return m.ParticipatedVotes
	}
	return 0
}

func (m *BlockTreeResponse_TreeNode) GetTotalVotes() uint64 {
	if m != nil {
		return m.TotalVotes
	}
	return 0
}

type TreeBlockSlotRequest struct {
	SlotFrom             uint64   `protobuf:"varint,1,opt,name=slot_from,json=slotFrom,proto3" json:"slot_from,omitempty"`
	SlotTo               uint64   `protobuf:"varint,2,opt,name=slot_to,json=slotTo,proto3" json:"slot_to,omitempty"`
	XXX_NoUnkeyedLiteral struct{} `json:"-"`
	XXX_unrecognized     []byte   `json:"-"`
	XXX_sizecache        int32    `json:"-"`
}

func (m *TreeBlockSlotRequest) Reset()         { *m = TreeBlockSlotRequest{} }
func (m *TreeBlockSlotRequest) String() string { return proto.CompactTextString(m) }
func (*TreeBlockSlotRequest) ProtoMessage()    {}
func (*TreeBlockSlotRequest) Descriptor() ([]byte, []int) {
	return fileDescriptor_9eb4e94b85965285, []int{21}
}
func (m *TreeBlockSlotRequest) XXX_Unmarshal(b []byte) error {
	return m.Unmarshal(b)
}
func (m *TreeBlockSlotRequest) XXX_Marshal(b []byte, deterministic bool) ([]byte, error) {
	if deterministic {
		return xxx_messageInfo_TreeBlockSlotRequest.Marshal(b, m, deterministic)
	} else {
		b = b[:cap(b)]
		n, err := m.MarshalToSizedBuffer(b)
		if err != nil {
			return nil, err
		}
		return b[:n], nil
	}
}
func (m *TreeBlockSlotRequest) XXX_Merge(src proto.Message) {
	xxx_messageInfo_TreeBlockSlotRequest.Merge(m, src)
}
func (m *TreeBlockSlotRequest) XXX_Size() int {
	return m.Size()
}
func (m *TreeBlockSlotRequest) XXX_DiscardUnknown() {
	xxx_messageInfo_TreeBlockSlotRequest.DiscardUnknown(m)
}

var xxx_messageInfo_TreeBlockSlotRequest proto.InternalMessageInfo

func (m *TreeBlockSlotRequest) GetSlotFrom() uint64 {
	if m != nil {
		return m.SlotFrom
	}
	return 0
}

func (m *TreeBlockSlotRequest) GetSlotTo() uint64 {
	if m != nil {
		return m.SlotTo
	}
	return 0
}

func init() {
	proto.RegisterEnum("ethereum.beacon.rpc.v1.ValidatorRole", ValidatorRole_name, ValidatorRole_value)
	proto.RegisterEnum("ethereum.beacon.rpc.v1.ValidatorStatus", ValidatorStatus_name, ValidatorStatus_value)
	proto.RegisterType((*BlockRequest)(nil), "ethereum.beacon.rpc.v1.BlockRequest")
	proto.RegisterType((*ProposeResponse)(nil), "ethereum.beacon.rpc.v1.ProposeResponse")
	proto.RegisterType((*AttestationRequest)(nil), "ethereum.beacon.rpc.v1.AttestationRequest")
	proto.RegisterType((*AttestResponse)(nil), "ethereum.beacon.rpc.v1.AttestResponse")
	proto.RegisterType((*AggregationRequest)(nil), "ethereum.beacon.rpc.v1.AggregationRequest")
	proto.RegisterType((*AggregationResponse)(nil), "ethereum.beacon.rpc.v1.AggregationResponse")
	proto.RegisterType((*ValidatorPerformanceRequest)(nil), "ethereum.beacon.rpc.v1.ValidatorPerformanceRequest")
	proto.RegisterType((*ValidatorPerformanceResponse)(nil), "ethereum.beacon.rpc.v1.ValidatorPerformanceResponse")
	proto.RegisterType((*ValidatorActivationRequest)(nil), "ethereum.beacon.rpc.v1.ValidatorActivationRequest")
	proto.RegisterType((*ValidatorActivationResponse)(nil), "ethereum.beacon.rpc.v1.ValidatorActivationResponse")
	proto.RegisterType((*ValidatorActivationResponse_Status)(nil), "ethereum.beacon.rpc.v1.ValidatorActivationResponse.Status")
	proto.RegisterType((*ExitedValidatorsRequest)(nil), "ethereum.beacon.rpc.v1.ExitedValidatorsRequest")
	proto.RegisterType((*ExitedValidatorsResponse)(nil), "ethereum.beacon.rpc.v1.ExitedValidatorsResponse")
	proto.RegisterType((*ChainStartResponse)(nil), "ethereum.beacon.rpc.v1.ChainStartResponse")
	proto.RegisterType((*ValidatorIndexRequest)(nil), "ethereum.beacon.rpc.v1.ValidatorIndexRequest")
	proto.RegisterType((*ValidatorIndexResponse)(nil), "ethereum.beacon.rpc.v1.ValidatorIndexResponse")
	proto.RegisterType((*AssignmentRequest)(nil), "ethereum.beacon.rpc.v1.AssignmentRequest")
	proto.RegisterType((*AssignmentResponse)(nil), "ethereum.beacon.rpc.v1.AssignmentResponse")
	proto.RegisterType((*AssignmentResponse_ValidatorAssignment)(nil), "ethereum.beacon.rpc.v1.AssignmentResponse.ValidatorAssignment")
	proto.RegisterType((*ValidatorStatusResponse)(nil), "ethereum.beacon.rpc.v1.ValidatorStatusResponse")
	proto.RegisterType((*DomainRequest)(nil), "ethereum.beacon.rpc.v1.DomainRequest")
	proto.RegisterType((*DomainResponse)(nil), "ethereum.beacon.rpc.v1.DomainResponse")
	proto.RegisterType((*BlockTreeResponse)(nil), "ethereum.beacon.rpc.v1.BlockTreeResponse")
	proto.RegisterType((*BlockTreeResponse_TreeNode)(nil), "ethereum.beacon.rpc.v1.BlockTreeResponse.TreeNode")
	proto.RegisterType((*TreeBlockSlotRequest)(nil), "ethereum.beacon.rpc.v1.TreeBlockSlotRequest")
}

func init() { proto.RegisterFile("proto/beacon/rpc/v1/services.proto", fileDescriptor_9eb4e94b85965285) }

var fileDescriptor_9eb4e94b85965285 = []byte{
	// 1691 bytes of a gzipped FileDescriptorProto
	0x1f, 0x8b, 0x08, 0x00, 0x00, 0x00, 0x00, 0x00, 0x02, 0xff, 0x9c, 0x58, 0x4f, 0x6f, 0xe3, 0xc6,
	0x15, 0x0f, 0x25, 0x59, 0xab, 0x7d, 0x92, 0x65, 0x7a, 0xec, 0xb5, 0x15, 0xed, 0x9f, 0xb8, 0x4c,
	0xd2, 0xd8, 0x5b, 0x44, 0xb2, 0x95, 0x60, 0xd1, 0x26, 0x48, 0x03, 0xd9, 0xe2, 0xda, 0x82, 0x17,
	0xb2, 0x42, 0x69, 0xed, 0x14, 0x39, 0x10, 0x23, 0x6a, 0x2c, 0x11, 0x91, 0x38, 0x34, 0x39, 0x12,
	0xe2, 0x4b, 0x81, 0x5e, 0x5a, 0xf4, 0xd6, 0x1e, 0x8a, 0x1e, 0x8b, 0x7e, 0x84, 0xa2, 0x87, 0x7e,
	0x85, 0x1c, 0xfb, 0x01, 0x7a, 0x28, 0xf6, 0x93, 0x04, 0x9c, 0x19, 0x52, 0xd4, 0x3f, 0x5b, 0xce,
	0x8d, 0xf3, 0xde, 0xfb, 0xbd, 0xbf, 0x33, 0x6f, 0xde, 0x10, 0x34, 0xd7, 0xa3, 0x8c, 0x96, 0x3b,
	0x04, 0x5b, 0xd4, 0x29, 0x7b, 0xae, 0x55, 0x1e, 0x1f, 0x95, 0x7d, 0xe2, 0x8d, 0x6d, 0x8b, 0xf8,
	0x25, 0xce, 0x44, 0x3b, 0x84, 0xf5, 0x89, 0x47, 0x46, 0xc3, 0x92, 0x10, 0x2b, 0x79, 0xae, 0x55,
	0x1a, 0x1f, 0x15, 0x9f, 0xf6, 0x28, 0xed, 0x0d, 0x48, 0x99, 0x4b, 0x75, 0x46, 0xd7, 0x65, 0x32,
	0x74, 0xd9, 0xad, 0x00, 0x15, 0x3f, 0x20, 0xac, 0x5f, 0x1e, 0x1f, 0xe1, 0x81, 0xdb, 0xc7, 0x47,
	0x52, 0xbf, 0xd9, 0x19, 0x50, 0xeb, 0x7b, 0x29, 0xf0, 0x62, 0x4a, 0x00, 0x33, 0x46, 0x7c, 0x86,
	0x99, 0x4d, 0x1d, 0xc1, 0xd7, 0x2c, 0xc8, 0x1d, 0x07, 0xe2, 0x06, 0xb9, 0x19, 0x11, 0x9f, 0x21,
	0x04, 0x29, 0x7f, 0x40, 0x59, 0x41, 0xd9, 0x53, 0xf6, 0x53, 0x06, 0xff, 0x46, 0x1f, 0xc2, 0xba,
	0x87, 0x9d, 0x2e, 0xa6, 0xa6, 0x47, 0xc6, 0x04, 0x0f, 0x0a, 0x89, 0x3d, 0x65, 0x3f, 0x67, 0xe4,
	0x04, 0xd1, 0xe0, 0x34, 0x54, 0x84, 0x4c, 0xcf, 0xc3, 0xd7, 0xd7, 0x36, 0xb3, 0x0b, 0x49, 0xce,
	0x8f, 0xd6, 0xda, 0x21, 0x6c, 0x34, 0x3d, 0xea, 0x52, 0x9f, 0x18, 0xc4, 0x77, 0xa9, 0xe3, 0x13,
	0xf4, 0x1c, 0x80, 0xbb, 0x69, 0x7a, 0x54, 0x5a, 0xcb, 0x19, 0x8f, 0x39, 0xc5, 0xa0, 0x94, 0x69,
	0x7f, 0x56, 0x00, 0x55, 0x27, 0xce, 0x86, 0xde, 0x3d, 0x07, 0x70, 0x47, 0x9d, 0x81, 0x6d, 0x99,
	0xdf, 0x93, 0xdb, 0x10, 0x25, 0x28, 0xe7, 0xe4, 0x16, 0xed, 0xc2, 0x23, 0x97, 0x5a, 0x66, 0xc7,
	0x66, 0xd2, 0xc5, 0xb4, 0x4b, 0xad, 0x63, 0x7b, 0x12, 0x55, 0x32, 0x16, 0xd5, 0x27, 0xb0, 0x61,
	0xd1, 0xe1, 0xd0, 0x66, 0x8c, 0x10, 0xd3, 0x76, 0xba, 0xe4, 0x87, 0x42, 0x8a, 0xb3, 0xf3, 0x11,
	0xb9, 0x1e, 0x50, 0xb5, 0x8f, 0x20, 0x2f, 0x5c, 0x89, 0x9c, 0x47, 0x90, 0x8a, 0xb9, 0xcd, 0xbf,
	0xb5, 0xbf, 0x07, 0x1e, 0xf7, 0x7a, 0x1e, 0xe9, 0x4d, 0x79, 0xbc, 0x28, 0x9f, 0x0b, 0x2c, 0x27,
	0x16, 0x59, 0x9e, 0x09, 0x37, 0x39, 0x1b, 0xee, 0xc7, 0x90, 0x0f, 0xf4, 0x99, 0xbe, 0xdd, 0x73,
	0x30, 0x1b, 0x79, 0x84, 0x07, 0x90, 0x33, 0xd6, 0x03, 0x6a, 0x2b, 0x24, 0x6a, 0x07, 0xb0, 0x35,
	0xe5, 0xd8, 0x1d, 0x41, 0x18, 0xf0, 0xf4, 0x12, 0x0f, 0xec, 0x2e, 0x66, 0xd4, 0x6b, 0x12, 0xef,
	0x9a, 0x7a, 0x43, 0xec, 0x58, 0xe4, 0xae, 0x60, 0x3e, 0x80, 0xec, 0xc4, 0x47, 0xbf, 0x90, 0xd8,
	0x4b, 0xee, 0xe7, 0x0c, 0x88, 0x9c, 0xf4, 0xb5, 0xbf, 0x25, 0xe0, 0xd9, 0x62, 0xa5, 0xd2, 0x91,
	0x22, 0x64, 0x3a, 0x78, 0x10, 0x90, 0xfc, 0x82, 0xb2, 0x97, 0xdc, 0x4f, 0x19, 0xd1, 0x1a, 0x1d,
	0x80, 0xca, 0x28, 0xc3, 0x03, 0x73, 0x1c, 0x6a, 0xf0, 0x65, 0xae, 0x36, 0x38, 0x3d, 0x52, 0xec,
	0xa3, 0x57, 0xb0, 0x2b, 0x44, 0xb1, 0xc5, 0xec, 0x31, 0x89, 0x23, 0x44, 0xd9, 0x9f, 0x70, 0x76,
	0x95, 0x73, 0x63, 0xb8, 0x4f, 0x01, 0x0d, 0x6d, 0xdf, 0xb7, 0x9d, 0x5e, 0x1c, 0x92, 0xe2, 0x71,
	0x6c, 0x4a, 0x4e, 0x4c, 0xfc, 0x14, 0xf6, 0xf0, 0x98, 0x78, 0xb8, 0x47, 0xe6, 0x0c, 0x99, 0xd2,
	0xed, 0xc2, 0xda, 0x9e, 0xb2, 0x9f, 0x30, 0x9e, 0x4b, 0xb9, 0x19, 0x8b, 0xc7, 0x42, 0x48, 0xfb,
	0x0a, 0x8a, 0x11, 0x8d, 0x8b, 0x4c, 0xed, 0x9b, 0x99, 0xb4, 0x2a, 0x73, 0x69, 0xfd, 0x47, 0x22,
	0x56, 0xab, 0x38, 0x5e, 0x66, 0xf5, 0x15, 0x3c, 0xc1, 0x82, 0x4a, 0xba, 0xe6, 0x9c, 0xaa, 0xe3,
	0x44, 0x41, 0x31, 0xb6, 0x22, 0x81, 0x66, 0xa4, 0x17, 0x5d, 0x42, 0x26, 0x38, 0x74, 0x23, 0x9f,
	0x88, 0x62, 0x66, 0x2b, 0x5f, 0x94, 0x16, 0x77, 0xa6, 0xd2, 0x1d, 0xe6, 0x4b, 0x2d, 0xae, 0xc3,
	0x88, 0x74, 0x15, 0x5d, 0x48, 0x0b, 0xda, 0x7d, 0x87, 0xf8, 0x14, 0xd2, 0x02, 0xc4, 0x0b, 0x9d,
	0xad, 0x94, 0xef, 0x35, 0x2f, 0x6d, 0x49, 0xd3, 0x86, 0x84, 0x6b, 0x5f, 0xc0, 0xae, 0xfe, 0x83,
	0xcd, 0x48, 0x77, 0x52, 0xbd, 0x95, 0xb3, 0xfb, 0x25, 0x14, 0xe6, 0xb1, 0x32, 0xb3, 0xf7, 0x82,
	0xbf, 0x01, 0x74, 0xd2, 0xc7, 0xb6, 0xd3, 0x62, 0xd8, 0x9b, 0x34, 0x8d, 0x02, 0x3c, 0xf2, 0x03,
	0x02, 0xe9, 0xf2, 0x98, 0x33, 0x46, 0xb8, 0x44, 0xbf, 0x80, 0x5c, 0x8f, 0x38, 0xc4, 0xb7, 0x7d,
	0x93, 0xd9, 0x43, 0x22, 0x37, 0x78, 0x56, 0xd2, 0xda, 0xf6, 0x90, 0x68, 0xaf, 0xe0, 0x49, 0xe4,
	0x09, 0xef, 0x0d, 0xab, 0x75, 0x44, 0xad, 0x04, 0x3b, 0xb3, 0x38, 0xe9, 0xce, 0x36, 0xac, 0x89,
	0xd6, 0x23, 0x0e, 0xb3, 0x58, 0x68, 0x6f, 0x61, 0xb3, 0xea, 0x07, 0xfd, 0x64, 0x48, 0x1c, 0x16,
	0xcb, 0x16, 0x71, 0xa9, 0xd5, 0x37, 0xb9, 0xc3, 0x12, 0x00, 0x9c, 0xc4, 0x43, 0xbc, 0xbf, 0x07,
	0xfc, 0x25, 0x09, 0x28, 0xae, 0x57, 0xfa, 0x70, 0x03, 0xdb, 0x93, 0xc3, 0x83, 0x23, 0x3e, 0x4f,
	0x69, 0xb6, 0xf2, 0xdb, 0x65, 0x85, 0x9f, 0xd7, 0x14, 0xdb, 0x8a, 0x13, 0xde, 0xd6, 0x78, 0x9e,
	0x58, 0xfc, 0x63, 0x02, 0xb6, 0x16, 0x08, 0xa3, 0x67, 0xf0, 0x38, 0x6a, 0xbe, 0xb2, 0x0b, 0x4d,
	0x08, 0xab, 0x77, 0xec, 0x0f, 0x61, 0x5d, 0xdc, 0xb1, 0xc4, 0x33, 0x63, 0x37, 0x4e, 0x2e, 0x24,
	0xb6, 0xe4, 0x7d, 0xea, 0x8a, 0xeb, 0x50, 0x0a, 0x89, 0x7b, 0x27, 0x17, 0x12, 0xb9, 0xd0, 0x74,
	0x61, 0xd7, 0x66, 0x4f, 0xc9, 0xd7, 0xd1, 0x29, 0x49, 0xef, 0x29, 0xfb, 0xf9, 0xca, 0x27, 0xab,
	0x9e, 0x92, 0xf0, 0x74, 0xfc, 0x27, 0x01, 0xbb, 0x4b, 0x4e, 0x50, 0x4c, 0xb9, 0xf2, 0xb3, 0x94,
	0xa3, 0xdf, 0xc0, 0xfb, 0x84, 0xf5, 0x8f, 0xcc, 0x2e, 0x71, 0xa9, 0x6f, 0x33, 0x31, 0x91, 0x98,
	0xce, 0x68, 0xd8, 0x21, 0x9e, 0xcc, 0x5c, 0x30, 0xee, 0x1c, 0xd5, 0x04, 0x9f, 0x4f, 0x20, 0x0d,
	0xce, 0x45, 0x9f, 0xc3, 0x4e, 0x88, 0xb2, 0x1d, 0x6b, 0x30, 0xf2, 0x6d, 0xea, 0xc4, 0x53, 0xb9,
	0x2d, 0xb9, 0xf5, 0x90, 0xc9, 0xb3, 0x75, 0x00, 0x2a, 0x8e, 0x9a, 0x90, 0xc9, 0xb7, 0xa6, 0xcc,
	0xea, 0xc6, 0x84, 0xae, 0x07, 0x64, 0xf4, 0x35, 0x3c, 0xe3, 0x0a, 0x02, 0x41, 0xdb, 0x31, 0x63,
	0xb0, 0x9b, 0x11, 0x19, 0x89, 0xe6, 0x9d, 0x32, 0xde, 0x0f, 0x65, 0xea, 0xce, 0xa4, 0xbb, 0x7d,
	0x13, 0x08, 0x68, 0x5f, 0xc1, 0x7a, 0x8d, 0x0e, 0xb1, 0x1d, 0xf5, 0xea, 0x6d, 0x58, 0x13, 0x16,
	0xe5, 0x51, 0xe2, 0x0b, 0xb4, 0x03, 0xe9, 0x2e, 0x17, 0x0b, 0x67, 0x11, 0xb1, 0xd2, 0xbe, 0x84,
	0x7c, 0x08, 0x97, 0xe9, 0x3e, 0x00, 0x35, 0xba, 0xc2, 0x4d, 0x89, 0x11, 0x27, 0x79, 0x23, 0xa2,
	0x0b, 0x88, 0xf6, 0xd7, 0x04, 0x6c, 0xf2, 0x6c, 0xb5, 0x3d, 0x32, 0xb9, 0x41, 0x5f, 0x43, 0x8a,
	0x79, 0x72, 0xdf, 0x66, 0x2b, 0x95, 0x65, 0xd5, 0x9a, 0x03, 0x96, 0x82, 0x45, 0x83, 0x76, 0x89,
	0xc1, 0xf1, 0xc5, 0x7f, 0x2b, 0x90, 0x09, 0x49, 0xe8, 0xd7, 0xb0, 0xc6, 0xcb, 0xc6, 0x5d, 0xc9,
	0x56, 0xb4, 0x89, 0x56, 0xc2, 0xfa, 0xa5, 0x70, 0xa4, 0x2c, 0x1d, 0x73, 0x13, 0x62, 0x86, 0x14,
	0x80, 0x99, 0xd9, 0x2e, 0x31, 0x33, 0xdb, 0x05, 0x17, 0xae, 0x8b, 0x3d, 0x66, 0x5b, 0xb6, 0xcb,
	0x2f, 0xa7, 0x31, 0x65, 0x24, 0xbc, 0xa3, 0x37, 0xe3, 0x9c, 0xcb, 0x80, 0x11, 0x34, 0x17, 0x39,
	0x02, 0x70, 0x39, 0x51, 0x55, 0x10, 0xb7, 0x7f, 0x40, 0xd1, 0xde, 0xc0, 0x76, 0xe0, 0x34, 0x77,
	0x21, 0xd8, 0x0c, 0x61, 0x59, 0x9e, 0xc2, 0x63, 0x3e, 0x1e, 0x5d, 0x7b, 0x74, 0x28, 0x4b, 0x93,
	0x09, 0x08, 0xaf, 0x3d, 0x3a, 0x0c, 0x46, 0x45, 0xce, 0x64, 0x54, 0xee, 0xc7, 0x74, 0xb0, 0x6c,
	0xd3, 0x97, 0x67, 0xb0, 0x1e, 0xed, 0x6a, 0x83, 0x0e, 0x08, 0xca, 0xc2, 0xa3, 0xb7, 0x8d, 0xf3,
	0xc6, 0xc5, 0x55, 0x43, 0x7d, 0x0f, 0xe5, 0x20, 0x53, 0x6d, 0xb7, 0xf5, 0x56, 0x5b, 0x37, 0x54,
	0x25, 0x58, 0x35, 0x8d, 0x8b, 0xe6, 0x45, 0x4b, 0x37, 0xd4, 0x04, 0xca, 0x03, 0x54, 0x4f, 0x4f,
	0x0d, 0xfd, 0xb4, 0xda, 0xbe, 0x30, 0xd4, 0xe4, 0xcb, 0x7f, 0x2a, 0xb0, 0x31, 0x73, 0x40, 0x10,
	0x82, 0xbc, 0x54, 0x66, 0xb6, 0xda, 0xd5, 0xf6, 0xdb, 0x96, 0xfa, 0x1e, 0xda, 0x06, 0xb5, 0xa6,
	0x37, 0x2f, 0x5a, 0xf5, 0xb6, 0x69, 0xe8, 0x27, 0x7a, 0xfd, 0x52, 0xaf, 0xa9, 0x4a, 0x20, 0xd9,
	0xd4, 0x1b, 0xb5, 0x7a, 0xe3, 0xd4, 0xac, 0x9e, 0xb4, 0xeb, 0x97, 0xba, 0x9a, 0x40, 0x00, 0x69,
	0xf9, 0x9d, 0x0c, 0xf8, 0xf5, 0x46, 0xbd, 0x5d, 0xaf, 0xb6, 0xf5, 0x9a, 0xa9, 0x7f, 0x5b, 0x6f,
	0xab, 0x29, 0xa4, 0x42, 0xee, 0xaa, 0xde, 0x3e, 0xab, 0x19, 0xd5, 0xab, 0xea, 0xf1, 0x1b, 0x5d,
	0x5d, 0x0b, 0x10, 0x01, 0x4f, 0xaf, 0xa9, 0xe9, 0x00, 0x21, 0xbe, 0xcd, 0xd6, 0x9b, 0x6a, 0xeb,
	0x4c, 0xaf, 0xa9, 0x8f, 0x2a, 0xff, 0x53, 0x60, 0xa3, 0x1a, 0xf6, 0x26, 0xf1, 0x1e, 0x41, 0x7d,
	0x40, 0x32, 0x85, 0xb1, 0x09, 0x1c, 0xbd, 0x5c, 0xda, 0x8d, 0xe7, 0xc6, 0xf4, 0xe2, 0x2f, 0x97,
	0xec, 0x95, 0x98, 0x68, 0x0d, 0x33, 0x8c, 0x4c, 0xd8, 0x6c, 0x8d, 0x3a, 0x43, 0x7b, 0xca, 0x90,
	0x76, 0x3f, 0x38, 0x6e, 0x60, 0x91, 0x33, 0xe1, 0xfe, 0xae, 0xfc, 0xa8, 0x44, 0x2f, 0x8f, 0x28,
	0xbc, 0x6f, 0x21, 0x27, 0xfd, 0xe4, 0x3b, 0x06, 0x7d, 0x74, 0xe7, 0x71, 0x09, 0x43, 0x5a, 0x61,
	0xfb, 0xa3, 0xef, 0x20, 0x27, 0x8d, 0x89, 0xf5, 0x0a, 0x98, 0xe2, 0xd2, 0xd6, 0x3a, 0xf3, 0x60,
	0xaa, 0xfc, 0x49, 0x81, 0xcd, 0x70, 0x8c, 0xa7, 0x51, 0x30, 0x1e, 0xec, 0xca, 0x0c, 0x4a, 0x16,
	0xa9, 0x3a, 0xdd, 0xa6, 0x47, 0xe9, 0xf5, 0x1d, 0x05, 0x9b, 0x7b, 0xa5, 0x14, 0x7f, 0xb5, 0x92,
	0xac, 0xf4, 0xe4, 0x5f, 0x19, 0x50, 0x27, 0xfb, 0x5a, 0x3a, 0xf2, 0x1d, 0x80, 0x68, 0x51, 0xbc,
	0xb0, 0x1f, 0x2f, 0xd3, 0x37, 0xd5, 0x38, 0x97, 0x97, 0x71, 0xa6, 0x41, 0xfe, 0x1e, 0x36, 0xaf,
	0xb0, 0xcd, 0x5e, 0xc7, 0x27, 0x4d, 0x54, 0x79, 0xd0, 0x58, 0x2a, 0x0c, 0x7e, 0xf6, 0x33, 0x46,
	0xd9, 0x43, 0x05, 0x51, 0xc8, 0x4f, 0x4f, 0x51, 0xe8, 0xd3, 0x7b, 0x15, 0xc5, 0xa7, 0xb4, 0x62,
	0x69, 0x55, 0x71, 0x19, 0xf0, 0x00, 0xb6, 0x4e, 0xc2, 0xc1, 0x22, 0x36, 0xa4, 0x1c, 0xac, 0x32,
	0x11, 0x09, 0x8b, 0x2f, 0x57, 0x1f, 0x9e, 0xd0, 0xcd, 0x7c, 0x9f, 0x7a, 0x60, 0x7c, 0x0f, 0x9d,
	0xd1, 0xd1, 0x1f, 0x14, 0xd8, 0x5e, 0xf4, 0x28, 0x44, 0xf7, 0x57, 0x68, 0xfe, 0x5d, 0x5a, 0xfc,
	0xfc, 0x61, 0x20, 0xe9, 0xc3, 0x08, 0xd4, 0xd9, 0x19, 0x1f, 0x2d, 0x0d, 0x64, 0xc9, 0x4b, 0xa2,
	0x78, 0xb8, 0x3a, 0x40, 0x9a, 0xfd, 0x5d, 0xb4, 0x99, 0x27, 0x8f, 0x04, 0xb4, 0x53, 0x12, 0x7f,
	0x79, 0x4a, 0xe1, 0x5f, 0x9e, 0x92, 0x3e, 0x74, 0xd9, 0xed, 0xf2, 0x32, 0xce, 0x3f, 0x30, 0x0e,
	0x15, 0x74, 0x0e, 0xeb, 0x27, 0xd8, 0xa1, 0x8e, 0x6d, 0xe1, 0xc1, 0x19, 0xc1, 0xdd, 0xa5, 0x6a,
	0x57, 0xe9, 0x66, 0xe7, 0x90, 0x95, 0x3d, 0x28, 0x08, 0x25, 0xde, 0x26, 0xa7, 0x20, 0x97, 0x74,
	0x30, 0x72, 0x18, 0xf6, 0x6e, 0x03, 0xa9, 0xe2, 0x12, 0x83, 0xc7, 0xb9, 0x1f, 0xdf, 0xbd, 0x50,
	0xfe, 0xfb, 0xee, 0x85, 0xf2, 0xff, 0x77, 0x2f, 0x94, 0x4e, 0x9a, 0x73, 0x3f, 0xfb, 0x29, 0x00,
	0x00, 0xff, 0xff, 0x82, 0x62, 0xc9, 0xbe, 0x17, 0x13, 0x00, 0x00,
}

// Reference imports to suppress errors if they are not otherwise used.
var _ context.Context
var _ grpc.ClientConn

// This is a compile-time assertion to ensure that this generated file
// is compatible with the grpc package it is being compiled against.
const _ = grpc.SupportPackageIsVersion4

// AttesterServiceClient is the client API for AttesterService service.
//
// For semantics around ctx use and closing/ending streaming RPCs, please refer to https://godoc.org/google.golang.org/grpc#ClientConn.NewStream.
type AttesterServiceClient interface {
	RequestAttestation(ctx context.Context, in *AttestationRequest, opts ...grpc.CallOption) (*v1alpha1.AttestationData, error)
	SubmitAttestation(ctx context.Context, in *v1alpha1.Attestation, opts ...grpc.CallOption) (*AttestResponse, error)
}

type attesterServiceClient struct {
	cc *grpc.ClientConn
}

func NewAttesterServiceClient(cc *grpc.ClientConn) AttesterServiceClient {
	return &attesterServiceClient{cc}
}

func (c *attesterServiceClient) RequestAttestation(ctx context.Context, in *AttestationRequest, opts ...grpc.CallOption) (*v1alpha1.AttestationData, error) {
	out := new(v1alpha1.AttestationData)
	err := c.cc.Invoke(ctx, "/ethereum.beacon.rpc.v1.AttesterService/RequestAttestation", in, out, opts...)
	if err != nil {
		return nil, err
	}
	return out, nil
}

func (c *attesterServiceClient) SubmitAttestation(ctx context.Context, in *v1alpha1.Attestation, opts ...grpc.CallOption) (*AttestResponse, error) {
	out := new(AttestResponse)
	err := c.cc.Invoke(ctx, "/ethereum.beacon.rpc.v1.AttesterService/SubmitAttestation", in, out, opts...)
	if err != nil {
		return nil, err
	}
	return out, nil
}

// AttesterServiceServer is the server API for AttesterService service.
type AttesterServiceServer interface {
	RequestAttestation(context.Context, *AttestationRequest) (*v1alpha1.AttestationData, error)
	SubmitAttestation(context.Context, *v1alpha1.Attestation) (*AttestResponse, error)
}

// UnimplementedAttesterServiceServer can be embedded to have forward compatible implementations.
type UnimplementedAttesterServiceServer struct {
}

func (*UnimplementedAttesterServiceServer) RequestAttestation(ctx context.Context, req *AttestationRequest) (*v1alpha1.AttestationData, error) {
	return nil, status.Errorf(codes.Unimplemented, "method RequestAttestation not implemented")
}
func (*UnimplementedAttesterServiceServer) SubmitAttestation(ctx context.Context, req *v1alpha1.Attestation) (*AttestResponse, error) {
	return nil, status.Errorf(codes.Unimplemented, "method SubmitAttestation not implemented")
}

func RegisterAttesterServiceServer(s *grpc.Server, srv AttesterServiceServer) {
	s.RegisterService(&_AttesterService_serviceDesc, srv)
}

func _AttesterService_RequestAttestation_Handler(srv interface{}, ctx context.Context, dec func(interface{}) error, interceptor grpc.UnaryServerInterceptor) (interface{}, error) {
	in := new(AttestationRequest)
	if err := dec(in); err != nil {
		return nil, err
	}
	if interceptor == nil {
		return srv.(AttesterServiceServer).RequestAttestation(ctx, in)
	}
	info := &grpc.UnaryServerInfo{
		Server:     srv,
		FullMethod: "/ethereum.beacon.rpc.v1.AttesterService/RequestAttestation",
	}
	handler := func(ctx context.Context, req interface{}) (interface{}, error) {
		return srv.(AttesterServiceServer).RequestAttestation(ctx, req.(*AttestationRequest))
	}
	return interceptor(ctx, in, info, handler)
}

func _AttesterService_SubmitAttestation_Handler(srv interface{}, ctx context.Context, dec func(interface{}) error, interceptor grpc.UnaryServerInterceptor) (interface{}, error) {
	in := new(v1alpha1.Attestation)
	if err := dec(in); err != nil {
		return nil, err
	}
	if interceptor == nil {
		return srv.(AttesterServiceServer).SubmitAttestation(ctx, in)
	}
	info := &grpc.UnaryServerInfo{
		Server:     srv,
		FullMethod: "/ethereum.beacon.rpc.v1.AttesterService/SubmitAttestation",
	}
	handler := func(ctx context.Context, req interface{}) (interface{}, error) {
		return srv.(AttesterServiceServer).SubmitAttestation(ctx, req.(*v1alpha1.Attestation))
	}
	return interceptor(ctx, in, info, handler)
}

var _AttesterService_serviceDesc = grpc.ServiceDesc{
	ServiceName: "ethereum.beacon.rpc.v1.AttesterService",
	HandlerType: (*AttesterServiceServer)(nil),
	Methods: []grpc.MethodDesc{
		{
			MethodName: "RequestAttestation",
			Handler:    _AttesterService_RequestAttestation_Handler,
		},
		{
			MethodName: "SubmitAttestation",
			Handler:    _AttesterService_SubmitAttestation_Handler,
		},
	},
	Streams:  []grpc.StreamDesc{},
	Metadata: "proto/beacon/rpc/v1/services.proto",
}

// ProposerServiceClient is the client API for ProposerService service.
//
// For semantics around ctx use and closing/ending streaming RPCs, please refer to https://godoc.org/google.golang.org/grpc#ClientConn.NewStream.
type ProposerServiceClient interface {
	RequestBlock(ctx context.Context, in *BlockRequest, opts ...grpc.CallOption) (*v1alpha1.BeaconBlock, error)
	ProposeBlock(ctx context.Context, in *v1alpha1.BeaconBlock, opts ...grpc.CallOption) (*ProposeResponse, error)
}

type proposerServiceClient struct {
	cc *grpc.ClientConn
}

func NewProposerServiceClient(cc *grpc.ClientConn) ProposerServiceClient {
	return &proposerServiceClient{cc}
}

func (c *proposerServiceClient) RequestBlock(ctx context.Context, in *BlockRequest, opts ...grpc.CallOption) (*v1alpha1.BeaconBlock, error) {
	out := new(v1alpha1.BeaconBlock)
	err := c.cc.Invoke(ctx, "/ethereum.beacon.rpc.v1.ProposerService/RequestBlock", in, out, opts...)
	if err != nil {
		return nil, err
	}
	return out, nil
}

func (c *proposerServiceClient) ProposeBlock(ctx context.Context, in *v1alpha1.BeaconBlock, opts ...grpc.CallOption) (*ProposeResponse, error) {
	out := new(ProposeResponse)
	err := c.cc.Invoke(ctx, "/ethereum.beacon.rpc.v1.ProposerService/ProposeBlock", in, out, opts...)
	if err != nil {
		return nil, err
	}
	return out, nil
}

// ProposerServiceServer is the server API for ProposerService service.
type ProposerServiceServer interface {
	RequestBlock(context.Context, *BlockRequest) (*v1alpha1.BeaconBlock, error)
	ProposeBlock(context.Context, *v1alpha1.BeaconBlock) (*ProposeResponse, error)
}

// UnimplementedProposerServiceServer can be embedded to have forward compatible implementations.
type UnimplementedProposerServiceServer struct {
}

func (*UnimplementedProposerServiceServer) RequestBlock(ctx context.Context, req *BlockRequest) (*v1alpha1.BeaconBlock, error) {
	return nil, status.Errorf(codes.Unimplemented, "method RequestBlock not implemented")
}
func (*UnimplementedProposerServiceServer) ProposeBlock(ctx context.Context, req *v1alpha1.BeaconBlock) (*ProposeResponse, error) {
	return nil, status.Errorf(codes.Unimplemented, "method ProposeBlock not implemented")
}

func RegisterProposerServiceServer(s *grpc.Server, srv ProposerServiceServer) {
	s.RegisterService(&_ProposerService_serviceDesc, srv)
}

func _ProposerService_RequestBlock_Handler(srv interface{}, ctx context.Context, dec func(interface{}) error, interceptor grpc.UnaryServerInterceptor) (interface{}, error) {
	in := new(BlockRequest)
	if err := dec(in); err != nil {
		return nil, err
	}
	if interceptor == nil {
		return srv.(ProposerServiceServer).RequestBlock(ctx, in)
	}
	info := &grpc.UnaryServerInfo{
		Server:     srv,
		FullMethod: "/ethereum.beacon.rpc.v1.ProposerService/RequestBlock",
	}
	handler := func(ctx context.Context, req interface{}) (interface{}, error) {
		return srv.(ProposerServiceServer).RequestBlock(ctx, req.(*BlockRequest))
	}
	return interceptor(ctx, in, info, handler)
}

func _ProposerService_ProposeBlock_Handler(srv interface{}, ctx context.Context, dec func(interface{}) error, interceptor grpc.UnaryServerInterceptor) (interface{}, error) {
	in := new(v1alpha1.BeaconBlock)
	if err := dec(in); err != nil {
		return nil, err
	}
	if interceptor == nil {
		return srv.(ProposerServiceServer).ProposeBlock(ctx, in)
	}
	info := &grpc.UnaryServerInfo{
		Server:     srv,
		FullMethod: "/ethereum.beacon.rpc.v1.ProposerService/ProposeBlock",
	}
	handler := func(ctx context.Context, req interface{}) (interface{}, error) {
		return srv.(ProposerServiceServer).ProposeBlock(ctx, req.(*v1alpha1.BeaconBlock))
	}
	return interceptor(ctx, in, info, handler)
}

var _ProposerService_serviceDesc = grpc.ServiceDesc{
	ServiceName: "ethereum.beacon.rpc.v1.ProposerService",
	HandlerType: (*ProposerServiceServer)(nil),
	Methods: []grpc.MethodDesc{
		{
			MethodName: "RequestBlock",
			Handler:    _ProposerService_RequestBlock_Handler,
		},
		{
			MethodName: "ProposeBlock",
			Handler:    _ProposerService_ProposeBlock_Handler,
		},
	},
	Streams:  []grpc.StreamDesc{},
	Metadata: "proto/beacon/rpc/v1/services.proto",
}

// AggregatorServiceClient is the client API for AggregatorService service.
//
// For semantics around ctx use and closing/ending streaming RPCs, please refer to https://godoc.org/google.golang.org/grpc#ClientConn.NewStream.
type AggregatorServiceClient interface {
	SubmitAggregateAndProof(ctx context.Context, in *AggregationRequest, opts ...grpc.CallOption) (*AggregationResponse, error)
}

type aggregatorServiceClient struct {
	cc *grpc.ClientConn
}

func NewAggregatorServiceClient(cc *grpc.ClientConn) AggregatorServiceClient {
	return &aggregatorServiceClient{cc}
}

func (c *aggregatorServiceClient) SubmitAggregateAndProof(ctx context.Context, in *AggregationRequest, opts ...grpc.CallOption) (*AggregationResponse, error) {
	out := new(AggregationResponse)
	err := c.cc.Invoke(ctx, "/ethereum.beacon.rpc.v1.AggregatorService/SubmitAggregateAndProof", in, out, opts...)
	if err != nil {
		return nil, err
	}
	return out, nil
}

// AggregatorServiceServer is the server API for AggregatorService service.
type AggregatorServiceServer interface {
	SubmitAggregateAndProof(context.Context, *AggregationRequest) (*AggregationResponse, error)
}

// UnimplementedAggregatorServiceServer can be embedded to have forward compatible implementations.
type UnimplementedAggregatorServiceServer struct {
}

func (*UnimplementedAggregatorServiceServer) SubmitAggregateAndProof(ctx context.Context, req *AggregationRequest) (*AggregationResponse, error) {
	return nil, status.Errorf(codes.Unimplemented, "method SubmitAggregateAndProof not implemented")
}

func RegisterAggregatorServiceServer(s *grpc.Server, srv AggregatorServiceServer) {
	s.RegisterService(&_AggregatorService_serviceDesc, srv)
}

func _AggregatorService_SubmitAggregateAndProof_Handler(srv interface{}, ctx context.Context, dec func(interface{}) error, interceptor grpc.UnaryServerInterceptor) (interface{}, error) {
	in := new(AggregationRequest)
	if err := dec(in); err != nil {
		return nil, err
	}
	if interceptor == nil {
		return srv.(AggregatorServiceServer).SubmitAggregateAndProof(ctx, in)
	}
	info := &grpc.UnaryServerInfo{
		Server:     srv,
		FullMethod: "/ethereum.beacon.rpc.v1.AggregatorService/SubmitAggregateAndProof",
	}
	handler := func(ctx context.Context, req interface{}) (interface{}, error) {
		return srv.(AggregatorServiceServer).SubmitAggregateAndProof(ctx, req.(*AggregationRequest))
	}
	return interceptor(ctx, in, info, handler)
}

var _AggregatorService_serviceDesc = grpc.ServiceDesc{
	ServiceName: "ethereum.beacon.rpc.v1.AggregatorService",
	HandlerType: (*AggregatorServiceServer)(nil),
	Methods: []grpc.MethodDesc{
		{
			MethodName: "SubmitAggregateAndProof",
			Handler:    _AggregatorService_SubmitAggregateAndProof_Handler,
		},
	},
	Streams:  []grpc.StreamDesc{},
	Metadata: "proto/beacon/rpc/v1/services.proto",
}

// ValidatorServiceClient is the client API for ValidatorService service.
//
// For semantics around ctx use and closing/ending streaming RPCs, please refer to https://godoc.org/google.golang.org/grpc#ClientConn.NewStream.
type ValidatorServiceClient interface {
	DomainData(ctx context.Context, in *DomainRequest, opts ...grpc.CallOption) (*DomainResponse, error)
	WaitForActivation(ctx context.Context, in *ValidatorActivationRequest, opts ...grpc.CallOption) (ValidatorService_WaitForActivationClient, error)
	ValidatorIndex(ctx context.Context, in *ValidatorIndexRequest, opts ...grpc.CallOption) (*ValidatorIndexResponse, error)
	CommitteeAssignment(ctx context.Context, in *AssignmentRequest, opts ...grpc.CallOption) (*AssignmentResponse, error)
	ValidatorStatus(ctx context.Context, in *ValidatorIndexRequest, opts ...grpc.CallOption) (*ValidatorStatusResponse, error)
	ValidatorPerformance(ctx context.Context, in *ValidatorPerformanceRequest, opts ...grpc.CallOption) (*ValidatorPerformanceResponse, error)
	ExitedValidators(ctx context.Context, in *ExitedValidatorsRequest, opts ...grpc.CallOption) (*ExitedValidatorsResponse, error)
	WaitForChainStart(ctx context.Context, in *types.Empty, opts ...grpc.CallOption) (ValidatorService_WaitForChainStartClient, error)
	CanonicalHead(ctx context.Context, in *types.Empty, opts ...grpc.CallOption) (*v1alpha1.BeaconBlock, error)
	ProposeExit(ctx context.Context, in *v1alpha1.VoluntaryExit, opts ...grpc.CallOption) (*types.Empty, error)
}

type validatorServiceClient struct {
	cc *grpc.ClientConn
}

func NewValidatorServiceClient(cc *grpc.ClientConn) ValidatorServiceClient {
	return &validatorServiceClient{cc}
}

func (c *validatorServiceClient) DomainData(ctx context.Context, in *DomainRequest, opts ...grpc.CallOption) (*DomainResponse, error) {
	out := new(DomainResponse)
	err := c.cc.Invoke(ctx, "/ethereum.beacon.rpc.v1.ValidatorService/DomainData", in, out, opts...)
	if err != nil {
		return nil, err
	}
	return out, nil
}

func (c *validatorServiceClient) WaitForActivation(ctx context.Context, in *ValidatorActivationRequest, opts ...grpc.CallOption) (ValidatorService_WaitForActivationClient, error) {
	stream, err := c.cc.NewStream(ctx, &_ValidatorService_serviceDesc.Streams[0], "/ethereum.beacon.rpc.v1.ValidatorService/WaitForActivation", opts...)
	if err != nil {
		return nil, err
	}
	x := &validatorServiceWaitForActivationClient{stream}
	if err := x.ClientStream.SendMsg(in); err != nil {
		return nil, err
	}
	if err := x.ClientStream.CloseSend(); err != nil {
		return nil, err
	}
	return x, nil
}

type ValidatorService_WaitForActivationClient interface {
	Recv() (*ValidatorActivationResponse, error)
	grpc.ClientStream
}

type validatorServiceWaitForActivationClient struct {
	grpc.ClientStream
}

func (x *validatorServiceWaitForActivationClient) Recv() (*ValidatorActivationResponse, error) {
	m := new(ValidatorActivationResponse)
	if err := x.ClientStream.RecvMsg(m); err != nil {
		return nil, err
	}
	return m, nil
}

func (c *validatorServiceClient) ValidatorIndex(ctx context.Context, in *ValidatorIndexRequest, opts ...grpc.CallOption) (*ValidatorIndexResponse, error) {
	out := new(ValidatorIndexResponse)
	err := c.cc.Invoke(ctx, "/ethereum.beacon.rpc.v1.ValidatorService/ValidatorIndex", in, out, opts...)
	if err != nil {
		return nil, err
	}
	return out, nil
}

func (c *validatorServiceClient) CommitteeAssignment(ctx context.Context, in *AssignmentRequest, opts ...grpc.CallOption) (*AssignmentResponse, error) {
	out := new(AssignmentResponse)
	err := c.cc.Invoke(ctx, "/ethereum.beacon.rpc.v1.ValidatorService/CommitteeAssignment", in, out, opts...)
	if err != nil {
		return nil, err
	}
	return out, nil
}

func (c *validatorServiceClient) ValidatorStatus(ctx context.Context, in *ValidatorIndexRequest, opts ...grpc.CallOption) (*ValidatorStatusResponse, error) {
	out := new(ValidatorStatusResponse)
	err := c.cc.Invoke(ctx, "/ethereum.beacon.rpc.v1.ValidatorService/ValidatorStatus", in, out, opts...)
	if err != nil {
		return nil, err
	}
	return out, nil
}

func (c *validatorServiceClient) ValidatorPerformance(ctx context.Context, in *ValidatorPerformanceRequest, opts ...grpc.CallOption) (*ValidatorPerformanceResponse, error) {
	out := new(ValidatorPerformanceResponse)
	err := c.cc.Invoke(ctx, "/ethereum.beacon.rpc.v1.ValidatorService/ValidatorPerformance", in, out, opts...)
	if err != nil {
		return nil, err
	}
	return out, nil
}

func (c *validatorServiceClient) ExitedValidators(ctx context.Context, in *ExitedValidatorsRequest, opts ...grpc.CallOption) (*ExitedValidatorsResponse, error) {
	out := new(ExitedValidatorsResponse)
	err := c.cc.Invoke(ctx, "/ethereum.beacon.rpc.v1.ValidatorService/ExitedValidators", in, out, opts...)
	if err != nil {
		return nil, err
	}
	return out, nil
}

func (c *validatorServiceClient) WaitForChainStart(ctx context.Context, in *types.Empty, opts ...grpc.CallOption) (ValidatorService_WaitForChainStartClient, error) {
	stream, err := c.cc.NewStream(ctx, &_ValidatorService_serviceDesc.Streams[1], "/ethereum.beacon.rpc.v1.ValidatorService/WaitForChainStart", opts...)
	if err != nil {
		return nil, err
	}
	x := &validatorServiceWaitForChainStartClient{stream}
	if err := x.ClientStream.SendMsg(in); err != nil {
		return nil, err
	}
	if err := x.ClientStream.CloseSend(); err != nil {
		return nil, err
	}
	return x, nil
}

type ValidatorService_WaitForChainStartClient interface {
	Recv() (*ChainStartResponse, error)
	grpc.ClientStream
}

type validatorServiceWaitForChainStartClient struct {
	grpc.ClientStream
}

func (x *validatorServiceWaitForChainStartClient) Recv() (*ChainStartResponse, error) {
	m := new(ChainStartResponse)
	if err := x.ClientStream.RecvMsg(m); err != nil {
		return nil, err
	}
	return m, nil
}

func (c *validatorServiceClient) CanonicalHead(ctx context.Context, in *types.Empty, opts ...grpc.CallOption) (*v1alpha1.BeaconBlock, error) {
	out := new(v1alpha1.BeaconBlock)
	err := c.cc.Invoke(ctx, "/ethereum.beacon.rpc.v1.ValidatorService/CanonicalHead", in, out, opts...)
	if err != nil {
		return nil, err
	}
	return out, nil
}

func (c *validatorServiceClient) ProposeExit(ctx context.Context, in *v1alpha1.VoluntaryExit, opts ...grpc.CallOption) (*types.Empty, error) {
	out := new(types.Empty)
	err := c.cc.Invoke(ctx, "/ethereum.beacon.rpc.v1.ValidatorService/ProposeExit", in, out, opts...)
	if err != nil {
		return nil, err
	}
	return out, nil
}

// ValidatorServiceServer is the server API for ValidatorService service.
type ValidatorServiceServer interface {
	DomainData(context.Context, *DomainRequest) (*DomainResponse, error)
	WaitForActivation(*ValidatorActivationRequest, ValidatorService_WaitForActivationServer) error
	ValidatorIndex(context.Context, *ValidatorIndexRequest) (*ValidatorIndexResponse, error)
	CommitteeAssignment(context.Context, *AssignmentRequest) (*AssignmentResponse, error)
	ValidatorStatus(context.Context, *ValidatorIndexRequest) (*ValidatorStatusResponse, error)
	ValidatorPerformance(context.Context, *ValidatorPerformanceRequest) (*ValidatorPerformanceResponse, error)
	ExitedValidators(context.Context, *ExitedValidatorsRequest) (*ExitedValidatorsResponse, error)
	WaitForChainStart(*types.Empty, ValidatorService_WaitForChainStartServer) error
	CanonicalHead(context.Context, *types.Empty) (*v1alpha1.BeaconBlock, error)
	ProposeExit(context.Context, *v1alpha1.VoluntaryExit) (*types.Empty, error)
}

// UnimplementedValidatorServiceServer can be embedded to have forward compatible implementations.
type UnimplementedValidatorServiceServer struct {
}

func (*UnimplementedValidatorServiceServer) DomainData(ctx context.Context, req *DomainRequest) (*DomainResponse, error) {
	return nil, status.Errorf(codes.Unimplemented, "method DomainData not implemented")
}
func (*UnimplementedValidatorServiceServer) WaitForActivation(req *ValidatorActivationRequest, srv ValidatorService_WaitForActivationServer) error {
	return status.Errorf(codes.Unimplemented, "method WaitForActivation not implemented")
}
func (*UnimplementedValidatorServiceServer) ValidatorIndex(ctx context.Context, req *ValidatorIndexRequest) (*ValidatorIndexResponse, error) {
	return nil, status.Errorf(codes.Unimplemented, "method ValidatorIndex not implemented")
}
func (*UnimplementedValidatorServiceServer) CommitteeAssignment(ctx context.Context, req *AssignmentRequest) (*AssignmentResponse, error) {
	return nil, status.Errorf(codes.Unimplemented, "method CommitteeAssignment not implemented")
}
func (*UnimplementedValidatorServiceServer) ValidatorStatus(ctx context.Context, req *ValidatorIndexRequest) (*ValidatorStatusResponse, error) {
	return nil, status.Errorf(codes.Unimplemented, "method ValidatorStatus not implemented")
}
func (*UnimplementedValidatorServiceServer) ValidatorPerformance(ctx context.Context, req *ValidatorPerformanceRequest) (*ValidatorPerformanceResponse, error) {
	return nil, status.Errorf(codes.Unimplemented, "method ValidatorPerformance not implemented")
}
func (*UnimplementedValidatorServiceServer) ExitedValidators(ctx context.Context, req *ExitedValidatorsRequest) (*ExitedValidatorsResponse, error) {
	return nil, status.Errorf(codes.Unimplemented, "method ExitedValidators not implemented")
}
func (*UnimplementedValidatorServiceServer) WaitForChainStart(req *types.Empty, srv ValidatorService_WaitForChainStartServer) error {
	return status.Errorf(codes.Unimplemented, "method WaitForChainStart not implemented")
}
func (*UnimplementedValidatorServiceServer) CanonicalHead(ctx context.Context, req *types.Empty) (*v1alpha1.BeaconBlock, error) {
	return nil, status.Errorf(codes.Unimplemented, "method CanonicalHead not implemented")
}
func (*UnimplementedValidatorServiceServer) ProposeExit(ctx context.Context, req *v1alpha1.VoluntaryExit) (*types.Empty, error) {
	return nil, status.Errorf(codes.Unimplemented, "method ProposeExit not implemented")
}

func RegisterValidatorServiceServer(s *grpc.Server, srv ValidatorServiceServer) {
	s.RegisterService(&_ValidatorService_serviceDesc, srv)
}

func _ValidatorService_DomainData_Handler(srv interface{}, ctx context.Context, dec func(interface{}) error, interceptor grpc.UnaryServerInterceptor) (interface{}, error) {
	in := new(DomainRequest)
	if err := dec(in); err != nil {
		return nil, err
	}
	if interceptor == nil {
		return srv.(ValidatorServiceServer).DomainData(ctx, in)
	}
	info := &grpc.UnaryServerInfo{
		Server:     srv,
		FullMethod: "/ethereum.beacon.rpc.v1.ValidatorService/DomainData",
	}
	handler := func(ctx context.Context, req interface{}) (interface{}, error) {
		return srv.(ValidatorServiceServer).DomainData(ctx, req.(*DomainRequest))
	}
	return interceptor(ctx, in, info, handler)
}

func _ValidatorService_WaitForActivation_Handler(srv interface{}, stream grpc.ServerStream) error {
	m := new(ValidatorActivationRequest)
	if err := stream.RecvMsg(m); err != nil {
		return err
	}
	return srv.(ValidatorServiceServer).WaitForActivation(m, &validatorServiceWaitForActivationServer{stream})
}

type ValidatorService_WaitForActivationServer interface {
	Send(*ValidatorActivationResponse) error
	grpc.ServerStream
}

type validatorServiceWaitForActivationServer struct {
	grpc.ServerStream
}

func (x *validatorServiceWaitForActivationServer) Send(m *ValidatorActivationResponse) error {
	return x.ServerStream.SendMsg(m)
}

func _ValidatorService_ValidatorIndex_Handler(srv interface{}, ctx context.Context, dec func(interface{}) error, interceptor grpc.UnaryServerInterceptor) (interface{}, error) {
	in := new(ValidatorIndexRequest)
	if err := dec(in); err != nil {
		return nil, err
	}
	if interceptor == nil {
		return srv.(ValidatorServiceServer).ValidatorIndex(ctx, in)
	}
	info := &grpc.UnaryServerInfo{
		Server:     srv,
		FullMethod: "/ethereum.beacon.rpc.v1.ValidatorService/ValidatorIndex",
	}
	handler := func(ctx context.Context, req interface{}) (interface{}, error) {
		return srv.(ValidatorServiceServer).ValidatorIndex(ctx, req.(*ValidatorIndexRequest))
	}
	return interceptor(ctx, in, info, handler)
}

func _ValidatorService_CommitteeAssignment_Handler(srv interface{}, ctx context.Context, dec func(interface{}) error, interceptor grpc.UnaryServerInterceptor) (interface{}, error) {
	in := new(AssignmentRequest)
	if err := dec(in); err != nil {
		return nil, err
	}
	if interceptor == nil {
		return srv.(ValidatorServiceServer).CommitteeAssignment(ctx, in)
	}
	info := &grpc.UnaryServerInfo{
		Server:     srv,
		FullMethod: "/ethereum.beacon.rpc.v1.ValidatorService/CommitteeAssignment",
	}
	handler := func(ctx context.Context, req interface{}) (interface{}, error) {
		return srv.(ValidatorServiceServer).CommitteeAssignment(ctx, req.(*AssignmentRequest))
	}
	return interceptor(ctx, in, info, handler)
}

func _ValidatorService_ValidatorStatus_Handler(srv interface{}, ctx context.Context, dec func(interface{}) error, interceptor grpc.UnaryServerInterceptor) (interface{}, error) {
	in := new(ValidatorIndexRequest)
	if err := dec(in); err != nil {
		return nil, err
	}
	if interceptor == nil {
		return srv.(ValidatorServiceServer).ValidatorStatus(ctx, in)
	}
	info := &grpc.UnaryServerInfo{
		Server:     srv,
		FullMethod: "/ethereum.beacon.rpc.v1.ValidatorService/ValidatorStatus",
	}
	handler := func(ctx context.Context, req interface{}) (interface{}, error) {
		return srv.(ValidatorServiceServer).ValidatorStatus(ctx, req.(*ValidatorIndexRequest))
	}
	return interceptor(ctx, in, info, handler)
}

func _ValidatorService_ValidatorPerformance_Handler(srv interface{}, ctx context.Context, dec func(interface{}) error, interceptor grpc.UnaryServerInterceptor) (interface{}, error) {
	in := new(ValidatorPerformanceRequest)
	if err := dec(in); err != nil {
		return nil, err
	}
	if interceptor == nil {
		return srv.(ValidatorServiceServer).ValidatorPerformance(ctx, in)
	}
	info := &grpc.UnaryServerInfo{
		Server:     srv,
		FullMethod: "/ethereum.beacon.rpc.v1.ValidatorService/ValidatorPerformance",
	}
	handler := func(ctx context.Context, req interface{}) (interface{}, error) {
		return srv.(ValidatorServiceServer).ValidatorPerformance(ctx, req.(*ValidatorPerformanceRequest))
	}
	return interceptor(ctx, in, info, handler)
}

func _ValidatorService_ExitedValidators_Handler(srv interface{}, ctx context.Context, dec func(interface{}) error, interceptor grpc.UnaryServerInterceptor) (interface{}, error) {
	in := new(ExitedValidatorsRequest)
	if err := dec(in); err != nil {
		return nil, err
	}
	if interceptor == nil {
		return srv.(ValidatorServiceServer).ExitedValidators(ctx, in)
	}
	info := &grpc.UnaryServerInfo{
		Server:     srv,
		FullMethod: "/ethereum.beacon.rpc.v1.ValidatorService/ExitedValidators",
	}
	handler := func(ctx context.Context, req interface{}) (interface{}, error) {
		return srv.(ValidatorServiceServer).ExitedValidators(ctx, req.(*ExitedValidatorsRequest))
	}
	return interceptor(ctx, in, info, handler)
}

func _ValidatorService_WaitForChainStart_Handler(srv interface{}, stream grpc.ServerStream) error {
	m := new(types.Empty)
	if err := stream.RecvMsg(m); err != nil {
		return err
	}
	return srv.(ValidatorServiceServer).WaitForChainStart(m, &validatorServiceWaitForChainStartServer{stream})
}

type ValidatorService_WaitForChainStartServer interface {
	Send(*ChainStartResponse) error
	grpc.ServerStream
}

type validatorServiceWaitForChainStartServer struct {
	grpc.ServerStream
}

func (x *validatorServiceWaitForChainStartServer) Send(m *ChainStartResponse) error {
	return x.ServerStream.SendMsg(m)
}

func _ValidatorService_CanonicalHead_Handler(srv interface{}, ctx context.Context, dec func(interface{}) error, interceptor grpc.UnaryServerInterceptor) (interface{}, error) {
	in := new(types.Empty)
	if err := dec(in); err != nil {
		return nil, err
	}
	if interceptor == nil {
		return srv.(ValidatorServiceServer).CanonicalHead(ctx, in)
	}
	info := &grpc.UnaryServerInfo{
		Server:     srv,
		FullMethod: "/ethereum.beacon.rpc.v1.ValidatorService/CanonicalHead",
	}
	handler := func(ctx context.Context, req interface{}) (interface{}, error) {
		return srv.(ValidatorServiceServer).CanonicalHead(ctx, req.(*types.Empty))
	}
	return interceptor(ctx, in, info, handler)
}

func _ValidatorService_ProposeExit_Handler(srv interface{}, ctx context.Context, dec func(interface{}) error, interceptor grpc.UnaryServerInterceptor) (interface{}, error) {
	in := new(v1alpha1.VoluntaryExit)
	if err := dec(in); err != nil {
		return nil, err
	}
	if interceptor == nil {
		return srv.(ValidatorServiceServer).ProposeExit(ctx, in)
	}
	info := &grpc.UnaryServerInfo{
		Server:     srv,
		FullMethod: "/ethereum.beacon.rpc.v1.ValidatorService/ProposeExit",
	}
	handler := func(ctx context.Context, req interface{}) (interface{}, error) {
		return srv.(ValidatorServiceServer).ProposeExit(ctx, req.(*v1alpha1.VoluntaryExit))
	}
	return interceptor(ctx, in, info, handler)
}

var _ValidatorService_serviceDesc = grpc.ServiceDesc{
	ServiceName: "ethereum.beacon.rpc.v1.ValidatorService",
	HandlerType: (*ValidatorServiceServer)(nil),
	Methods: []grpc.MethodDesc{
		{
			MethodName: "DomainData",
			Handler:    _ValidatorService_DomainData_Handler,
		},
		{
			MethodName: "ValidatorIndex",
			Handler:    _ValidatorService_ValidatorIndex_Handler,
		},
		{
			MethodName: "CommitteeAssignment",
			Handler:    _ValidatorService_CommitteeAssignment_Handler,
		},
		{
			MethodName: "ValidatorStatus",
			Handler:    _ValidatorService_ValidatorStatus_Handler,
		},
		{
			MethodName: "ValidatorPerformance",
			Handler:    _ValidatorService_ValidatorPerformance_Handler,
		},
		{
			MethodName: "ExitedValidators",
			Handler:    _ValidatorService_ExitedValidators_Handler,
		},
		{
			MethodName: "CanonicalHead",
			Handler:    _ValidatorService_CanonicalHead_Handler,
		},
		{
			MethodName: "ProposeExit",
			Handler:    _ValidatorService_ProposeExit_Handler,
		},
	},
	Streams: []grpc.StreamDesc{
		{
			StreamName:    "WaitForActivation",
			Handler:       _ValidatorService_WaitForActivation_Handler,
			ServerStreams: true,
		},
		{
			StreamName:    "WaitForChainStart",
			Handler:       _ValidatorService_WaitForChainStart_Handler,
			ServerStreams: true,
		},
	},
	Metadata: "proto/beacon/rpc/v1/services.proto",
}

func (m *BlockRequest) Marshal() (dAtA []byte, err error) {
	size := m.Size()
	dAtA = make([]byte, size)
	n, err := m.MarshalToSizedBuffer(dAtA[:size])
	if err != nil {
		return nil, err
	}
	return dAtA[:n], nil
}

func (m *BlockRequest) MarshalTo(dAtA []byte) (int, error) {
	size := m.Size()
	return m.MarshalToSizedBuffer(dAtA[:size])
}

func (m *BlockRequest) MarshalToSizedBuffer(dAtA []byte) (int, error) {
	i := len(dAtA)
	_ = i
	var l int
	_ = l
	if m.XXX_unrecognized != nil {
		i -= len(m.XXX_unrecognized)
		copy(dAtA[i:], m.XXX_unrecognized)
	}
	if len(m.Graffiti) > 0 {
		i -= len(m.Graffiti)
		copy(dAtA[i:], m.Graffiti)
		i = encodeVarintServices(dAtA, i, uint64(len(m.Graffiti)))
		i--
		dAtA[i] = 0x1a
	}
	if len(m.RandaoReveal) > 0 {
		i -= len(m.RandaoReveal)
		copy(dAtA[i:], m.RandaoReveal)
		i = encodeVarintServices(dAtA, i, uint64(len(m.RandaoReveal)))
		i--
		dAtA[i] = 0x12
	}
	if m.Slot != 0 {
		i = encodeVarintServices(dAtA, i, uint64(m.Slot))
		i--
		dAtA[i] = 0x8
	}
	return len(dAtA) - i, nil
}

func (m *ProposeResponse) Marshal() (dAtA []byte, err error) {
	size := m.Size()
	dAtA = make([]byte, size)
	n, err := m.MarshalToSizedBuffer(dAtA[:size])
	if err != nil {
		return nil, err
	}
	return dAtA[:n], nil
}

func (m *ProposeResponse) MarshalTo(dAtA []byte) (int, error) {
	size := m.Size()
	return m.MarshalToSizedBuffer(dAtA[:size])
}

func (m *ProposeResponse) MarshalToSizedBuffer(dAtA []byte) (int, error) {
	i := len(dAtA)
	_ = i
	var l int
	_ = l
	if m.XXX_unrecognized != nil {
		i -= len(m.XXX_unrecognized)
		copy(dAtA[i:], m.XXX_unrecognized)
	}
	if len(m.BlockRoot) > 0 {
		i -= len(m.BlockRoot)
		copy(dAtA[i:], m.BlockRoot)
		i = encodeVarintServices(dAtA, i, uint64(len(m.BlockRoot)))
		i--
		dAtA[i] = 0xa
	}
	return len(dAtA) - i, nil
}

func (m *AttestationRequest) Marshal() (dAtA []byte, err error) {
	size := m.Size()
	dAtA = make([]byte, size)
	n, err := m.MarshalToSizedBuffer(dAtA[:size])
	if err != nil {
		return nil, err
	}
	return dAtA[:n], nil
}

func (m *AttestationRequest) MarshalTo(dAtA []byte) (int, error) {
	size := m.Size()
	return m.MarshalToSizedBuffer(dAtA[:size])
}

func (m *AttestationRequest) MarshalToSizedBuffer(dAtA []byte) (int, error) {
	i := len(dAtA)
	_ = i
	var l int
	_ = l
	if m.XXX_unrecognized != nil {
		i -= len(m.XXX_unrecognized)
		copy(dAtA[i:], m.XXX_unrecognized)
	}
	if m.CommitteeIndex != 0 {
		i = encodeVarintServices(dAtA, i, uint64(m.CommitteeIndex))
		i--
		dAtA[i] = 0x20
	}
	if m.Slot != 0 {
		i = encodeVarintServices(dAtA, i, uint64(m.Slot))
		i--
		dAtA[i] = 0x18
	}
	if len(m.PocBit) > 0 {
		i -= len(m.PocBit)
		copy(dAtA[i:], m.PocBit)
		i = encodeVarintServices(dAtA, i, uint64(len(m.PocBit)))
		i--
		dAtA[i] = 0x12
	}
	if len(m.PublicKey) > 0 {
		i -= len(m.PublicKey)
		copy(dAtA[i:], m.PublicKey)
		i = encodeVarintServices(dAtA, i, uint64(len(m.PublicKey)))
		i--
		dAtA[i] = 0xa
	}
	return len(dAtA) - i, nil
}

func (m *AttestResponse) Marshal() (dAtA []byte, err error) {
	size := m.Size()
	dAtA = make([]byte, size)
	n, err := m.MarshalToSizedBuffer(dAtA[:size])
	if err != nil {
		return nil, err
	}
	return dAtA[:n], nil
}

func (m *AttestResponse) MarshalTo(dAtA []byte) (int, error) {
	size := m.Size()
	return m.MarshalToSizedBuffer(dAtA[:size])
}

func (m *AttestResponse) MarshalToSizedBuffer(dAtA []byte) (int, error) {
	i := len(dAtA)
	_ = i
	var l int
	_ = l
	if m.XXX_unrecognized != nil {
		i -= len(m.XXX_unrecognized)
		copy(dAtA[i:], m.XXX_unrecognized)
	}
	if len(m.Root) > 0 {
		i -= len(m.Root)
		copy(dAtA[i:], m.Root)
		i = encodeVarintServices(dAtA, i, uint64(len(m.Root)))
		i--
		dAtA[i] = 0xa
	}
	return len(dAtA) - i, nil
}

func (m *AggregationRequest) Marshal() (dAtA []byte, err error) {
	size := m.Size()
	dAtA = make([]byte, size)
	n, err := m.MarshalToSizedBuffer(dAtA[:size])
	if err != nil {
		return nil, err
	}
	return dAtA[:n], nil
}

func (m *AggregationRequest) MarshalTo(dAtA []byte) (int, error) {
	size := m.Size()
	return m.MarshalToSizedBuffer(dAtA[:size])
}

func (m *AggregationRequest) MarshalToSizedBuffer(dAtA []byte) (int, error) {
	i := len(dAtA)
	_ = i
	var l int
	_ = l
	if m.XXX_unrecognized != nil {
		i -= len(m.XXX_unrecognized)
		copy(dAtA[i:], m.XXX_unrecognized)
	}
	if len(m.SlotSignature) > 0 {
		i -= len(m.SlotSignature)
		copy(dAtA[i:], m.SlotSignature)
		i = encodeVarintServices(dAtA, i, uint64(len(m.SlotSignature)))
		i--
		dAtA[i] = 0x22
	}
	if len(m.PublicKey) > 0 {
		i -= len(m.PublicKey)
		copy(dAtA[i:], m.PublicKey)
		i = encodeVarintServices(dAtA, i, uint64(len(m.PublicKey)))
		i--
		dAtA[i] = 0x1a
	}
	if m.CommitteeIndex != 0 {
		i = encodeVarintServices(dAtA, i, uint64(m.CommitteeIndex))
		i--
		dAtA[i] = 0x10
	}
	if m.Slot != 0 {
		i = encodeVarintServices(dAtA, i, uint64(m.Slot))
		i--
		dAtA[i] = 0x8
	}
	return len(dAtA) - i, nil
}

func (m *AggregationResponse) Marshal() (dAtA []byte, err error) {
	size := m.Size()
	dAtA = make([]byte, size)
	n, err := m.MarshalToSizedBuffer(dAtA[:size])
	if err != nil {
		return nil, err
	}
	return dAtA[:n], nil
}

func (m *AggregationResponse) MarshalTo(dAtA []byte) (int, error) {
	size := m.Size()
	return m.MarshalToSizedBuffer(dAtA[:size])
}

func (m *AggregationResponse) MarshalToSizedBuffer(dAtA []byte) (int, error) {
	i := len(dAtA)
	_ = i
	var l int
	_ = l
	if m.XXX_unrecognized != nil {
		i -= len(m.XXX_unrecognized)
		copy(dAtA[i:], m.XXX_unrecognized)
	}
	if len(m.Root) > 0 {
		i -= len(m.Root)
		copy(dAtA[i:], m.Root)
		i = encodeVarintServices(dAtA, i, uint64(len(m.Root)))
		i--
		dAtA[i] = 0xa
	}
	return len(dAtA) - i, nil
}

func (m *ValidatorPerformanceRequest) Marshal() (dAtA []byte, err error) {
	size := m.Size()
	dAtA = make([]byte, size)
	n, err := m.MarshalToSizedBuffer(dAtA[:size])
	if err != nil {
		return nil, err
	}
	return dAtA[:n], nil
}

func (m *ValidatorPerformanceRequest) MarshalTo(dAtA []byte) (int, error) {
	size := m.Size()
	return m.MarshalToSizedBuffer(dAtA[:size])
}

func (m *ValidatorPerformanceRequest) MarshalToSizedBuffer(dAtA []byte) (int, error) {
	i := len(dAtA)
	_ = i
	var l int
	_ = l
	if m.XXX_unrecognized != nil {
		i -= len(m.XXX_unrecognized)
		copy(dAtA[i:], m.XXX_unrecognized)
	}
	if len(m.PublicKeys) > 0 {
		for iNdEx := len(m.PublicKeys) - 1; iNdEx >= 0; iNdEx-- {
			i -= len(m.PublicKeys[iNdEx])
			copy(dAtA[i:], m.PublicKeys[iNdEx])
			i = encodeVarintServices(dAtA, i, uint64(len(m.PublicKeys[iNdEx])))
			i--
			dAtA[i] = 0x12
		}
	}
	if m.Slot != 0 {
		i = encodeVarintServices(dAtA, i, uint64(m.Slot))
		i--
		dAtA[i] = 0x8
	}
	return len(dAtA) - i, nil
}

func (m *ValidatorPerformanceResponse) Marshal() (dAtA []byte, err error) {
	size := m.Size()
	dAtA = make([]byte, size)
	n, err := m.MarshalToSizedBuffer(dAtA[:size])
	if err != nil {
		return nil, err
	}
	return dAtA[:n], nil
}

func (m *ValidatorPerformanceResponse) MarshalTo(dAtA []byte) (int, error) {
	size := m.Size()
	return m.MarshalToSizedBuffer(dAtA[:size])
}

func (m *ValidatorPerformanceResponse) MarshalToSizedBuffer(dAtA []byte) (int, error) {
	i := len(dAtA)
	_ = i
	var l int
	_ = l
	if m.XXX_unrecognized != nil {
		i -= len(m.XXX_unrecognized)
		copy(dAtA[i:], m.XXX_unrecognized)
	}
	if m.AverageActiveValidatorBalance != 0 {
		i -= 4
		encoding_binary.LittleEndian.PutUint32(dAtA[i:], uint32(math.Float32bits(float32(m.AverageActiveValidatorBalance))))
		i--
		dAtA[i] = 0x2d
	}
	if len(m.MissingValidators) > 0 {
		for iNdEx := len(m.MissingValidators) - 1; iNdEx >= 0; iNdEx-- {
			i -= len(m.MissingValidators[iNdEx])
			copy(dAtA[i:], m.MissingValidators[iNdEx])
			i = encodeVarintServices(dAtA, i, uint64(len(m.MissingValidators[iNdEx])))
			i--
			dAtA[i] = 0x22
		}
	}
	if m.TotalActiveValidators != 0 {
		i = encodeVarintServices(dAtA, i, uint64(m.TotalActiveValidators))
		i--
		dAtA[i] = 0x18
	}
	if m.TotalValidators != 0 {
		i = encodeVarintServices(dAtA, i, uint64(m.TotalValidators))
		i--
		dAtA[i] = 0x10
	}
	if len(m.Balances) > 0 {
		dAtA2 := make([]byte, len(m.Balances)*10)
		var j1 int
		for _, num := range m.Balances {
			for num >= 1<<7 {
				dAtA2[j1] = uint8(uint64(num)&0x7f | 0x80)
				num >>= 7
				j1++
			}
			dAtA2[j1] = uint8(num)
			j1++
		}
		i -= j1
		copy(dAtA[i:], dAtA2[:j1])
		i = encodeVarintServices(dAtA, i, uint64(j1))
		i--
		dAtA[i] = 0xa
	}
	return len(dAtA) - i, nil
}

func (m *ValidatorActivationRequest) Marshal() (dAtA []byte, err error) {
	size := m.Size()
	dAtA = make([]byte, size)
	n, err := m.MarshalToSizedBuffer(dAtA[:size])
	if err != nil {
		return nil, err
	}
	return dAtA[:n], nil
}

func (m *ValidatorActivationRequest) MarshalTo(dAtA []byte) (int, error) {
	size := m.Size()
	return m.MarshalToSizedBuffer(dAtA[:size])
}

func (m *ValidatorActivationRequest) MarshalToSizedBuffer(dAtA []byte) (int, error) {
	i := len(dAtA)
	_ = i
	var l int
	_ = l
	if m.XXX_unrecognized != nil {
		i -= len(m.XXX_unrecognized)
		copy(dAtA[i:], m.XXX_unrecognized)
	}
	if len(m.PublicKeys) > 0 {
		for iNdEx := len(m.PublicKeys) - 1; iNdEx >= 0; iNdEx-- {
			i -= len(m.PublicKeys[iNdEx])
			copy(dAtA[i:], m.PublicKeys[iNdEx])
			i = encodeVarintServices(dAtA, i, uint64(len(m.PublicKeys[iNdEx])))
			i--
			dAtA[i] = 0xa
		}
	}
	return len(dAtA) - i, nil
}

func (m *ValidatorActivationResponse) Marshal() (dAtA []byte, err error) {
	size := m.Size()
	dAtA = make([]byte, size)
	n, err := m.MarshalToSizedBuffer(dAtA[:size])
	if err != nil {
		return nil, err
	}
	return dAtA[:n], nil
}

func (m *ValidatorActivationResponse) MarshalTo(dAtA []byte) (int, error) {
	size := m.Size()
	return m.MarshalToSizedBuffer(dAtA[:size])
}

func (m *ValidatorActivationResponse) MarshalToSizedBuffer(dAtA []byte) (int, error) {
	i := len(dAtA)
	_ = i
	var l int
	_ = l
	if m.XXX_unrecognized != nil {
		i -= len(m.XXX_unrecognized)
		copy(dAtA[i:], m.XXX_unrecognized)
	}
	if len(m.Statuses) > 0 {
		for iNdEx := len(m.Statuses) - 1; iNdEx >= 0; iNdEx-- {
			{
				size, err := m.Statuses[iNdEx].MarshalToSizedBuffer(dAtA[:i])
				if err != nil {
					return 0, err
				}
				i -= size
				i = encodeVarintServices(dAtA, i, uint64(size))
			}
			i--
			dAtA[i] = 0x12
		}
	}
	if len(m.ActivatedPublicKeys) > 0 {
		for iNdEx := len(m.ActivatedPublicKeys) - 1; iNdEx >= 0; iNdEx-- {
			i -= len(m.ActivatedPublicKeys[iNdEx])
			copy(dAtA[i:], m.ActivatedPublicKeys[iNdEx])
			i = encodeVarintServices(dAtA, i, uint64(len(m.ActivatedPublicKeys[iNdEx])))
			i--
			dAtA[i] = 0xa
		}
	}
	return len(dAtA) - i, nil
}

func (m *ValidatorActivationResponse_Status) Marshal() (dAtA []byte, err error) {
	size := m.Size()
	dAtA = make([]byte, size)
	n, err := m.MarshalToSizedBuffer(dAtA[:size])
	if err != nil {
		return nil, err
	}
	return dAtA[:n], nil
}

func (m *ValidatorActivationResponse_Status) MarshalTo(dAtA []byte) (int, error) {
	size := m.Size()
	return m.MarshalToSizedBuffer(dAtA[:size])
}

func (m *ValidatorActivationResponse_Status) MarshalToSizedBuffer(dAtA []byte) (int, error) {
	i := len(dAtA)
	_ = i
	var l int
	_ = l
	if m.XXX_unrecognized != nil {
		i -= len(m.XXX_unrecognized)
		copy(dAtA[i:], m.XXX_unrecognized)
	}
	if m.Status != nil {
		{
			size, err := m.Status.MarshalToSizedBuffer(dAtA[:i])
			if err != nil {
				return 0, err
			}
			i -= size
			i = encodeVarintServices(dAtA, i, uint64(size))
		}
		i--
		dAtA[i] = 0x12
	}
	if len(m.PublicKey) > 0 {
		i -= len(m.PublicKey)
		copy(dAtA[i:], m.PublicKey)
		i = encodeVarintServices(dAtA, i, uint64(len(m.PublicKey)))
		i--
		dAtA[i] = 0xa
	}
	return len(dAtA) - i, nil
}

func (m *ExitedValidatorsRequest) Marshal() (dAtA []byte, err error) {
	size := m.Size()
	dAtA = make([]byte, size)
	n, err := m.MarshalToSizedBuffer(dAtA[:size])
	if err != nil {
		return nil, err
	}
	return dAtA[:n], nil
}

func (m *ExitedValidatorsRequest) MarshalTo(dAtA []byte) (int, error) {
	size := m.Size()
	return m.MarshalToSizedBuffer(dAtA[:size])
}

func (m *ExitedValidatorsRequest) MarshalToSizedBuffer(dAtA []byte) (int, error) {
	i := len(dAtA)
	_ = i
	var l int
	_ = l
	if m.XXX_unrecognized != nil {
		i -= len(m.XXX_unrecognized)
		copy(dAtA[i:], m.XXX_unrecognized)
	}
	if len(m.PublicKeys) > 0 {
		for iNdEx := len(m.PublicKeys) - 1; iNdEx >= 0; iNdEx-- {
			i -= len(m.PublicKeys[iNdEx])
			copy(dAtA[i:], m.PublicKeys[iNdEx])
			i = encodeVarintServices(dAtA, i, uint64(len(m.PublicKeys[iNdEx])))
			i--
			dAtA[i] = 0xa
		}
	}
	return len(dAtA) - i, nil
}

func (m *ExitedValidatorsResponse) Marshal() (dAtA []byte, err error) {
	size := m.Size()
	dAtA = make([]byte, size)
	n, err := m.MarshalToSizedBuffer(dAtA[:size])
	if err != nil {
		return nil, err
	}
	return dAtA[:n], nil
}

func (m *ExitedValidatorsResponse) MarshalTo(dAtA []byte) (int, error) {
	size := m.Size()
	return m.MarshalToSizedBuffer(dAtA[:size])
}

func (m *ExitedValidatorsResponse) MarshalToSizedBuffer(dAtA []byte) (int, error) {
	i := len(dAtA)
	_ = i
	var l int
	_ = l
	if m.XXX_unrecognized != nil {
		i -= len(m.XXX_unrecognized)
		copy(dAtA[i:], m.XXX_unrecognized)
	}
	if len(m.PublicKeys) > 0 {
		for iNdEx := len(m.PublicKeys) - 1; iNdEx >= 0; iNdEx-- {
			i -= len(m.PublicKeys[iNdEx])
			copy(dAtA[i:], m.PublicKeys[iNdEx])
			i = encodeVarintServices(dAtA, i, uint64(len(m.PublicKeys[iNdEx])))
			i--
			dAtA[i] = 0xa
		}
	}
	return len(dAtA) - i, nil
}

func (m *ChainStartResponse) Marshal() (dAtA []byte, err error) {
	size := m.Size()
	dAtA = make([]byte, size)
	n, err := m.MarshalToSizedBuffer(dAtA[:size])
	if err != nil {
		return nil, err
	}
	return dAtA[:n], nil
}

func (m *ChainStartResponse) MarshalTo(dAtA []byte) (int, error) {
	size := m.Size()
	return m.MarshalToSizedBuffer(dAtA[:size])
}

func (m *ChainStartResponse) MarshalToSizedBuffer(dAtA []byte) (int, error) {
	i := len(dAtA)
	_ = i
	var l int
	_ = l
	if m.XXX_unrecognized != nil {
		i -= len(m.XXX_unrecognized)
		copy(dAtA[i:], m.XXX_unrecognized)
	}
	if m.GenesisTime != 0 {
		i = encodeVarintServices(dAtA, i, uint64(m.GenesisTime))
		i--
		dAtA[i] = 0x10
	}
	if m.Started {
		i--
		if m.Started {
			dAtA[i] = 1
		} else {
			dAtA[i] = 0
		}
		i--
		dAtA[i] = 0x8
	}
	return len(dAtA) - i, nil
}

func (m *ValidatorIndexRequest) Marshal() (dAtA []byte, err error) {
	size := m.Size()
	dAtA = make([]byte, size)
	n, err := m.MarshalToSizedBuffer(dAtA[:size])
	if err != nil {
		return nil, err
	}
	return dAtA[:n], nil
}

func (m *ValidatorIndexRequest) MarshalTo(dAtA []byte) (int, error) {
	size := m.Size()
	return m.MarshalToSizedBuffer(dAtA[:size])
}

func (m *ValidatorIndexRequest) MarshalToSizedBuffer(dAtA []byte) (int, error) {
	i := len(dAtA)
	_ = i
	var l int
	_ = l
	if m.XXX_unrecognized != nil {
		i -= len(m.XXX_unrecognized)
		copy(dAtA[i:], m.XXX_unrecognized)
	}
	if len(m.PublicKey) > 0 {
		i -= len(m.PublicKey)
		copy(dAtA[i:], m.PublicKey)
		i = encodeVarintServices(dAtA, i, uint64(len(m.PublicKey)))
		i--
		dAtA[i] = 0xa
	}
	return len(dAtA) - i, nil
}

func (m *ValidatorIndexResponse) Marshal() (dAtA []byte, err error) {
	size := m.Size()
	dAtA = make([]byte, size)
	n, err := m.MarshalToSizedBuffer(dAtA[:size])
	if err != nil {
		return nil, err
	}
	return dAtA[:n], nil
}

func (m *ValidatorIndexResponse) MarshalTo(dAtA []byte) (int, error) {
	size := m.Size()
	return m.MarshalToSizedBuffer(dAtA[:size])
}

func (m *ValidatorIndexResponse) MarshalToSizedBuffer(dAtA []byte) (int, error) {
	i := len(dAtA)
	_ = i
	var l int
	_ = l
	if m.XXX_unrecognized != nil {
		i -= len(m.XXX_unrecognized)
		copy(dAtA[i:], m.XXX_unrecognized)
	}
	if m.Index != 0 {
		i = encodeVarintServices(dAtA, i, uint64(m.Index))
		i--
		dAtA[i] = 0x8
	}
	return len(dAtA) - i, nil
}

func (m *AssignmentRequest) Marshal() (dAtA []byte, err error) {
	size := m.Size()
	dAtA = make([]byte, size)
	n, err := m.MarshalToSizedBuffer(dAtA[:size])
	if err != nil {
		return nil, err
	}
	return dAtA[:n], nil
}

func (m *AssignmentRequest) MarshalTo(dAtA []byte) (int, error) {
	size := m.Size()
	return m.MarshalToSizedBuffer(dAtA[:size])
}

func (m *AssignmentRequest) MarshalToSizedBuffer(dAtA []byte) (int, error) {
	i := len(dAtA)
	_ = i
	var l int
	_ = l
	if m.XXX_unrecognized != nil {
		i -= len(m.XXX_unrecognized)
		copy(dAtA[i:], m.XXX_unrecognized)
	}
	if len(m.PublicKeys) > 0 {
		for iNdEx := len(m.PublicKeys) - 1; iNdEx >= 0; iNdEx-- {
			i -= len(m.PublicKeys[iNdEx])
			copy(dAtA[i:], m.PublicKeys[iNdEx])
			i = encodeVarintServices(dAtA, i, uint64(len(m.PublicKeys[iNdEx])))
			i--
			dAtA[i] = 0x12
		}
	}
	if m.EpochStart != 0 {
		i = encodeVarintServices(dAtA, i, uint64(m.EpochStart))
		i--
		dAtA[i] = 0x8
	}
	return len(dAtA) - i, nil
}

func (m *AssignmentResponse) Marshal() (dAtA []byte, err error) {
	size := m.Size()
	dAtA = make([]byte, size)
	n, err := m.MarshalToSizedBuffer(dAtA[:size])
	if err != nil {
		return nil, err
	}
	return dAtA[:n], nil
}

func (m *AssignmentResponse) MarshalTo(dAtA []byte) (int, error) {
	size := m.Size()
	return m.MarshalToSizedBuffer(dAtA[:size])
}

func (m *AssignmentResponse) MarshalToSizedBuffer(dAtA []byte) (int, error) {
	i := len(dAtA)
	_ = i
	var l int
	_ = l
	if m.XXX_unrecognized != nil {
		i -= len(m.XXX_unrecognized)
		copy(dAtA[i:], m.XXX_unrecognized)
	}
	if len(m.ValidatorAssignment) > 0 {
		for iNdEx := len(m.ValidatorAssignment) - 1; iNdEx >= 0; iNdEx-- {
			{
				size, err := m.ValidatorAssignment[iNdEx].MarshalToSizedBuffer(dAtA[:i])
				if err != nil {
					return 0, err
				}
				i -= size
				i = encodeVarintServices(dAtA, i, uint64(size))
			}
			i--
			dAtA[i] = 0xa
		}
	}
	return len(dAtA) - i, nil
}

func (m *AssignmentResponse_ValidatorAssignment) Marshal() (dAtA []byte, err error) {
	size := m.Size()
	dAtA = make([]byte, size)
	n, err := m.MarshalToSizedBuffer(dAtA[:size])
	if err != nil {
		return nil, err
	}
	return dAtA[:n], nil
}

func (m *AssignmentResponse_ValidatorAssignment) MarshalTo(dAtA []byte) (int, error) {
	size := m.Size()
	return m.MarshalToSizedBuffer(dAtA[:size])
}

func (m *AssignmentResponse_ValidatorAssignment) MarshalToSizedBuffer(dAtA []byte) (int, error) {
	i := len(dAtA)
	_ = i
	var l int
	_ = l
	if m.XXX_unrecognized != nil {
		i -= len(m.XXX_unrecognized)
		copy(dAtA[i:], m.XXX_unrecognized)
	}
	if m.Status != 0 {
		i = encodeVarintServices(dAtA, i, uint64(m.Status))
		i--
		dAtA[i] = 0x30
	}
	if len(m.PublicKey) > 0 {
		i -= len(m.PublicKey)
		copy(dAtA[i:], m.PublicKey)
		i = encodeVarintServices(dAtA, i, uint64(len(m.PublicKey)))
		i--
		dAtA[i] = 0x2a
	}
	if m.ProposerSlot != 0 {
		i = encodeVarintServices(dAtA, i, uint64(m.ProposerSlot))
		i--
		dAtA[i] = 0x20
	}
	if m.AttesterSlot != 0 {
		i = encodeVarintServices(dAtA, i, uint64(m.AttesterSlot))
		i--
		dAtA[i] = 0x18
	}
	if m.CommitteeIndex != 0 {
		i = encodeVarintServices(dAtA, i, uint64(m.CommitteeIndex))
		i--
		dAtA[i] = 0x10
	}
	if len(m.Committee) > 0 {
		dAtA5 := make([]byte, len(m.Committee)*10)
		var j4 int
		for _, num := range m.Committee {
			for num >= 1<<7 {
				dAtA5[j4] = uint8(uint64(num)&0x7f | 0x80)
				num >>= 7
				j4++
			}
			dAtA5[j4] = uint8(num)
			j4++
		}
		i -= j4
		copy(dAtA[i:], dAtA5[:j4])
		i = encodeVarintServices(dAtA, i, uint64(j4))
		i--
		dAtA[i] = 0xa
	}
	return len(dAtA) - i, nil
}

func (m *ValidatorStatusResponse) Marshal() (dAtA []byte, err error) {
	size := m.Size()
	dAtA = make([]byte, size)
	n, err := m.MarshalToSizedBuffer(dAtA[:size])
	if err != nil {
		return nil, err
	}
	return dAtA[:n], nil
}

func (m *ValidatorStatusResponse) MarshalTo(dAtA []byte) (int, error) {
	size := m.Size()
	return m.MarshalToSizedBuffer(dAtA[:size])
}

func (m *ValidatorStatusResponse) MarshalToSizedBuffer(dAtA []byte) (int, error) {
	i := len(dAtA)
	_ = i
	var l int
	_ = l
	if m.XXX_unrecognized != nil {
		i -= len(m.XXX_unrecognized)
		copy(dAtA[i:], m.XXX_unrecognized)
	}
	if m.PositionInActivationQueue != 0 {
		i = encodeVarintServices(dAtA, i, uint64(m.PositionInActivationQueue))
		i--
		dAtA[i] = 0x28
	}
	if m.ActivationEpoch != 0 {
		i = encodeVarintServices(dAtA, i, uint64(m.ActivationEpoch))
		i--
		dAtA[i] = 0x20
	}
	if m.DepositInclusionSlot != 0 {
		i = encodeVarintServices(dAtA, i, uint64(m.DepositInclusionSlot))
		i--
		dAtA[i] = 0x18
	}
	if m.Eth1DepositBlockNumber != 0 {
		i = encodeVarintServices(dAtA, i, uint64(m.Eth1DepositBlockNumber))
		i--
		dAtA[i] = 0x10
	}
	if m.Status != 0 {
		i = encodeVarintServices(dAtA, i, uint64(m.Status))
		i--
		dAtA[i] = 0x8
	}
	return len(dAtA) - i, nil
}

func (m *DomainRequest) Marshal() (dAtA []byte, err error) {
	size := m.Size()
	dAtA = make([]byte, size)
	n, err := m.MarshalToSizedBuffer(dAtA[:size])
	if err != nil {
		return nil, err
	}
	return dAtA[:n], nil
}

func (m *DomainRequest) MarshalTo(dAtA []byte) (int, error) {
	size := m.Size()
	return m.MarshalToSizedBuffer(dAtA[:size])
}

func (m *DomainRequest) MarshalToSizedBuffer(dAtA []byte) (int, error) {
	i := len(dAtA)
	_ = i
	var l int
	_ = l
	if m.XXX_unrecognized != nil {
		i -= len(m.XXX_unrecognized)
		copy(dAtA[i:], m.XXX_unrecognized)
	}
	if len(m.Domain) > 0 {
		i -= len(m.Domain)
		copy(dAtA[i:], m.Domain)
		i = encodeVarintServices(dAtA, i, uint64(len(m.Domain)))
		i--
		dAtA[i] = 0x12
	}
	if m.Epoch != 0 {
		i = encodeVarintServices(dAtA, i, uint64(m.Epoch))
		i--
		dAtA[i] = 0x8
	}
	return len(dAtA) - i, nil
}

func (m *DomainResponse) Marshal() (dAtA []byte, err error) {
	size := m.Size()
	dAtA = make([]byte, size)
	n, err := m.MarshalToSizedBuffer(dAtA[:size])
	if err != nil {
		return nil, err
	}
	return dAtA[:n], nil
}

func (m *DomainResponse) MarshalTo(dAtA []byte) (int, error) {
	size := m.Size()
	return m.MarshalToSizedBuffer(dAtA[:size])
}

func (m *DomainResponse) MarshalToSizedBuffer(dAtA []byte) (int, error) {
	i := len(dAtA)
	_ = i
	var l int
	_ = l
	if m.XXX_unrecognized != nil {
		i -= len(m.XXX_unrecognized)
		copy(dAtA[i:], m.XXX_unrecognized)
	}
	if len(m.SignatureDomain) > 0 {
		i -= len(m.SignatureDomain)
		copy(dAtA[i:], m.SignatureDomain)
		i = encodeVarintServices(dAtA, i, uint64(len(m.SignatureDomain)))
		i--
		dAtA[i] = 0xa
	}
	return len(dAtA) - i, nil
}

func (m *BlockTreeResponse) Marshal() (dAtA []byte, err error) {
	size := m.Size()
	dAtA = make([]byte, size)
	n, err := m.MarshalToSizedBuffer(dAtA[:size])
	if err != nil {
		return nil, err
	}
	return dAtA[:n], nil
}

func (m *BlockTreeResponse) MarshalTo(dAtA []byte) (int, error) {
	size := m.Size()
	return m.MarshalToSizedBuffer(dAtA[:size])
}

func (m *BlockTreeResponse) MarshalToSizedBuffer(dAtA []byte) (int, error) {
	i := len(dAtA)
	_ = i
	var l int
	_ = l
	if m.XXX_unrecognized != nil {
		i -= len(m.XXX_unrecognized)
		copy(dAtA[i:], m.XXX_unrecognized)
	}
	if len(m.Tree) > 0 {
		for iNdEx := len(m.Tree) - 1; iNdEx >= 0; iNdEx-- {
			{
				size, err := m.Tree[iNdEx].MarshalToSizedBuffer(dAtA[:i])
				if err != nil {
					return 0, err
				}
				i -= size
				i = encodeVarintServices(dAtA, i, uint64(size))
			}
			i--
			dAtA[i] = 0xa
		}
	}
	return len(dAtA) - i, nil
}

func (m *BlockTreeResponse_TreeNode) Marshal() (dAtA []byte, err error) {
	size := m.Size()
	dAtA = make([]byte, size)
	n, err := m.MarshalToSizedBuffer(dAtA[:size])
	if err != nil {
		return nil, err
	}
	return dAtA[:n], nil
}

func (m *BlockTreeResponse_TreeNode) MarshalTo(dAtA []byte) (int, error) {
	size := m.Size()
	return m.MarshalToSizedBuffer(dAtA[:size])
}

func (m *BlockTreeResponse_TreeNode) MarshalToSizedBuffer(dAtA []byte) (int, error) {
	i := len(dAtA)
	_ = i
	var l int
	_ = l
	if m.XXX_unrecognized != nil {
		i -= len(m.XXX_unrecognized)
		copy(dAtA[i:], m.XXX_unrecognized)
	}
	if m.TotalVotes != 0 {
		i = encodeVarintServices(dAtA, i, uint64(m.TotalVotes))
		i--
		dAtA[i] = 0x20
	}
	if m.ParticipatedVotes != 0 {
		i = encodeVarintServices(dAtA, i, uint64(m.ParticipatedVotes))
		i--
		dAtA[i] = 0x18
	}
	if len(m.BlockRoot) > 0 {
		i -= len(m.BlockRoot)
		copy(dAtA[i:], m.BlockRoot)
		i = encodeVarintServices(dAtA, i, uint64(len(m.BlockRoot)))
		i--
		dAtA[i] = 0x12
	}
	if m.Block != nil {
		{
			size, err := m.Block.MarshalToSizedBuffer(dAtA[:i])
			if err != nil {
				return 0, err
			}
			i -= size
			i = encodeVarintServices(dAtA, i, uint64(size))
		}
		i--
		dAtA[i] = 0xa
	}
	return len(dAtA) - i, nil
}

func (m *TreeBlockSlotRequest) Marshal() (dAtA []byte, err error) {
	size := m.Size()
	dAtA = make([]byte, size)
	n, err := m.MarshalToSizedBuffer(dAtA[:size])
	if err != nil {
		return nil, err
	}
	return dAtA[:n], nil
}

func (m *TreeBlockSlotRequest) MarshalTo(dAtA []byte) (int, error) {
	size := m.Size()
	return m.MarshalToSizedBuffer(dAtA[:size])
}

func (m *TreeBlockSlotRequest) MarshalToSizedBuffer(dAtA []byte) (int, error) {
	i := len(dAtA)
	_ = i
	var l int
	_ = l
	if m.XXX_unrecognized != nil {
		i -= len(m.XXX_unrecognized)
		copy(dAtA[i:], m.XXX_unrecognized)
	}
	if m.SlotTo != 0 {
		i = encodeVarintServices(dAtA, i, uint64(m.SlotTo))
		i--
		dAtA[i] = 0x10
	}
	if m.SlotFrom != 0 {
		i = encodeVarintServices(dAtA, i, uint64(m.SlotFrom))
		i--
		dAtA[i] = 0x8
	}
	return len(dAtA) - i, nil
}

func encodeVarintServices(dAtA []byte, offset int, v uint64) int {
	offset -= sovServices(v)
	base := offset
	for v >= 1<<7 {
		dAtA[offset] = uint8(v&0x7f | 0x80)
		v >>= 7
		offset++
	}
	dAtA[offset] = uint8(v)
	return base
}
func (m *BlockRequest) Size() (n int) {
	if m == nil {
		return 0
	}
	var l int
	_ = l
	if m.Slot != 0 {
		n += 1 + sovServices(uint64(m.Slot))
	}
	l = len(m.RandaoReveal)
	if l > 0 {
		n += 1 + l + sovServices(uint64(l))
	}
	l = len(m.Graffiti)
	if l > 0 {
		n += 1 + l + sovServices(uint64(l))
	}
	if m.XXX_unrecognized != nil {
		n += len(m.XXX_unrecognized)
	}
	return n
}

func (m *ProposeResponse) Size() (n int) {
	if m == nil {
		return 0
	}
	var l int
	_ = l
	l = len(m.BlockRoot)
	if l > 0 {
		n += 1 + l + sovServices(uint64(l))
	}
	if m.XXX_unrecognized != nil {
		n += len(m.XXX_unrecognized)
	}
	return n
}

func (m *AttestationRequest) Size() (n int) {
	if m == nil {
		return 0
	}
	var l int
	_ = l
	l = len(m.PublicKey)
	if l > 0 {
		n += 1 + l + sovServices(uint64(l))
	}
	l = len(m.PocBit)
	if l > 0 {
		n += 1 + l + sovServices(uint64(l))
	}
	if m.Slot != 0 {
		n += 1 + sovServices(uint64(m.Slot))
	}
	if m.CommitteeIndex != 0 {
		n += 1 + sovServices(uint64(m.CommitteeIndex))
	}
	if m.XXX_unrecognized != nil {
		n += len(m.XXX_unrecognized)
	}
	return n
}

func (m *AttestResponse) Size() (n int) {
	if m == nil {
		return 0
	}
	var l int
	_ = l
	l = len(m.Root)
	if l > 0 {
		n += 1 + l + sovServices(uint64(l))
	}
	if m.XXX_unrecognized != nil {
		n += len(m.XXX_unrecognized)
	}
	return n
}

func (m *AggregationRequest) Size() (n int) {
	if m == nil {
		return 0
	}
	var l int
	_ = l
	if m.Slot != 0 {
		n += 1 + sovServices(uint64(m.Slot))
	}
	if m.CommitteeIndex != 0 {
		n += 1 + sovServices(uint64(m.CommitteeIndex))
	}
	l = len(m.PublicKey)
	if l > 0 {
		n += 1 + l + sovServices(uint64(l))
	}
	l = len(m.SlotSignature)
	if l > 0 {
		n += 1 + l + sovServices(uint64(l))
	}
	if m.XXX_unrecognized != nil {
		n += len(m.XXX_unrecognized)
	}
	return n
}

func (m *AggregationResponse) Size() (n int) {
	if m == nil {
		return 0
	}
	var l int
	_ = l
	l = len(m.Root)
	if l > 0 {
		n += 1 + l + sovServices(uint64(l))
	}
	if m.XXX_unrecognized != nil {
		n += len(m.XXX_unrecognized)
	}
	return n
}

func (m *ValidatorPerformanceRequest) Size() (n int) {
	if m == nil {
		return 0
	}
	var l int
	_ = l
	if m.Slot != 0 {
		n += 1 + sovServices(uint64(m.Slot))
	}
	if len(m.PublicKeys) > 0 {
		for _, b := range m.PublicKeys {
			l = len(b)
			n += 1 + l + sovServices(uint64(l))
		}
	}
	if m.XXX_unrecognized != nil {
		n += len(m.XXX_unrecognized)
	}
	return n
}

func (m *ValidatorPerformanceResponse) Size() (n int) {
	if m == nil {
		return 0
	}
	var l int
	_ = l
	if len(m.Balances) > 0 {
		l = 0
		for _, e := range m.Balances {
			l += sovServices(uint64(e))
		}
		n += 1 + sovServices(uint64(l)) + l
	}
	if m.TotalValidators != 0 {
		n += 1 + sovServices(uint64(m.TotalValidators))
	}
	if m.TotalActiveValidators != 0 {
		n += 1 + sovServices(uint64(m.TotalActiveValidators))
	}
	if len(m.MissingValidators) > 0 {
		for _, b := range m.MissingValidators {
			l = len(b)
			n += 1 + l + sovServices(uint64(l))
		}
	}
	if m.AverageActiveValidatorBalance != 0 {
		n += 5
	}
	if m.XXX_unrecognized != nil {
		n += len(m.XXX_unrecognized)
	}
	return n
}

func (m *ValidatorActivationRequest) Size() (n int) {
	if m == nil {
		return 0
	}
	var l int
	_ = l
	if len(m.PublicKeys) > 0 {
		for _, b := range m.PublicKeys {
			l = len(b)
			n += 1 + l + sovServices(uint64(l))
		}
	}
	if m.XXX_unrecognized != nil {
		n += len(m.XXX_unrecognized)
	}
	return n
}

func (m *ValidatorActivationResponse) Size() (n int) {
	if m == nil {
		return 0
	}
	var l int
	_ = l
	if len(m.ActivatedPublicKeys) > 0 {
		for _, b := range m.ActivatedPublicKeys {
			l = len(b)
			n += 1 + l + sovServices(uint64(l))
		}
	}
	if len(m.Statuses) > 0 {
		for _, e := range m.Statuses {
			l = e.Size()
			n += 1 + l + sovServices(uint64(l))
		}
	}
	if m.XXX_unrecognized != nil {
		n += len(m.XXX_unrecognized)
	}
	return n
}

func (m *ValidatorActivationResponse_Status) Size() (n int) {
	if m == nil {
		return 0
	}
	var l int
	_ = l
	l = len(m.PublicKey)
	if l > 0 {
		n += 1 + l + sovServices(uint64(l))
	}
	if m.Status != nil {
		l = m.Status.Size()
		n += 1 + l + sovServices(uint64(l))
	}
	if m.XXX_unrecognized != nil {
		n += len(m.XXX_unrecognized)
	}
	return n
}

func (m *ExitedValidatorsRequest) Size() (n int) {
	if m == nil {
		return 0
	}
	var l int
	_ = l
	if len(m.PublicKeys) > 0 {
		for _, b := range m.PublicKeys {
			l = len(b)
			n += 1 + l + sovServices(uint64(l))
		}
	}
	if m.XXX_unrecognized != nil {
		n += len(m.XXX_unrecognized)
	}
	return n
}

=======
>>>>>>> e7b94123
func (m *ExitedValidatorsResponse) Size() (n int) {
	if m == nil {
		return 0
	}
	var l int
	_ = l
	if len(m.PublicKeys) > 0 {
		for _, b := range m.PublicKeys {
			l = len(b)
			n += 1 + l + sovServices(uint64(l))
<<<<<<< HEAD
		}
	}
	if m.XXX_unrecognized != nil {
		n += len(m.XXX_unrecognized)
	}
	return n
}

func (m *ChainStartResponse) Size() (n int) {
	if m == nil {
		return 0
	}
	var l int
	_ = l
	if m.Started {
		n += 2
	}
	if m.GenesisTime != 0 {
		n += 1 + sovServices(uint64(m.GenesisTime))
	}
	if m.XXX_unrecognized != nil {
		n += len(m.XXX_unrecognized)
	}
	return n
}

func (m *ValidatorIndexRequest) Size() (n int) {
	if m == nil {
		return 0
	}
	var l int
	_ = l
	l = len(m.PublicKey)
	if l > 0 {
		n += 1 + l + sovServices(uint64(l))
	}
	if m.XXX_unrecognized != nil {
		n += len(m.XXX_unrecognized)
	}
	return n
}

func (m *ValidatorIndexResponse) Size() (n int) {
	if m == nil {
		return 0
	}
	var l int
	_ = l
	if m.Index != 0 {
		n += 1 + sovServices(uint64(m.Index))
	}
	if m.XXX_unrecognized != nil {
		n += len(m.XXX_unrecognized)
	}
	return n
}

func (m *AssignmentRequest) Size() (n int) {
	if m == nil {
		return 0
	}
	var l int
	_ = l
	if m.EpochStart != 0 {
		n += 1 + sovServices(uint64(m.EpochStart))
	}
	if len(m.PublicKeys) > 0 {
		for _, b := range m.PublicKeys {
			l = len(b)
			n += 1 + l + sovServices(uint64(l))
		}
	}
	if m.XXX_unrecognized != nil {
		n += len(m.XXX_unrecognized)
	}
	return n
}

func (m *AssignmentResponse) Size() (n int) {
	if m == nil {
		return 0
	}
	var l int
	_ = l
	if len(m.ValidatorAssignment) > 0 {
		for _, e := range m.ValidatorAssignment {
			l = e.Size()
			n += 1 + l + sovServices(uint64(l))
		}
	}
	if m.XXX_unrecognized != nil {
		n += len(m.XXX_unrecognized)
	}
	return n
}

func (m *AssignmentResponse_ValidatorAssignment) Size() (n int) {
	if m == nil {
		return 0
	}
	var l int
	_ = l
	if len(m.Committee) > 0 {
		l = 0
		for _, e := range m.Committee {
			l += sovServices(uint64(e))
		}
		n += 1 + sovServices(uint64(l)) + l
	}
	if m.CommitteeIndex != 0 {
		n += 1 + sovServices(uint64(m.CommitteeIndex))
	}
	if m.AttesterSlot != 0 {
		n += 1 + sovServices(uint64(m.AttesterSlot))
	}
	if m.ProposerSlot != 0 {
		n += 1 + sovServices(uint64(m.ProposerSlot))
	}
	l = len(m.PublicKey)
	if l > 0 {
		n += 1 + l + sovServices(uint64(l))
	}
	if m.Status != 0 {
		n += 1 + sovServices(uint64(m.Status))
	}
	if m.XXX_unrecognized != nil {
		n += len(m.XXX_unrecognized)
	}
	return n
}

func (m *ValidatorStatusResponse) Size() (n int) {
	if m == nil {
		return 0
	}
	var l int
	_ = l
	if m.Status != 0 {
		n += 1 + sovServices(uint64(m.Status))
	}
	if m.Eth1DepositBlockNumber != 0 {
		n += 1 + sovServices(uint64(m.Eth1DepositBlockNumber))
	}
	if m.DepositInclusionSlot != 0 {
		n += 1 + sovServices(uint64(m.DepositInclusionSlot))
	}
	if m.ActivationEpoch != 0 {
		n += 1 + sovServices(uint64(m.ActivationEpoch))
	}
	if m.PositionInActivationQueue != 0 {
		n += 1 + sovServices(uint64(m.PositionInActivationQueue))
	}
	if m.XXX_unrecognized != nil {
		n += len(m.XXX_unrecognized)
	}
	return n
}

func (m *DomainRequest) Size() (n int) {
	if m == nil {
		return 0
	}
	var l int
	_ = l
	if m.Epoch != 0 {
		n += 1 + sovServices(uint64(m.Epoch))
	}
	l = len(m.Domain)
	if l > 0 {
		n += 1 + l + sovServices(uint64(l))
	}
	if m.XXX_unrecognized != nil {
		n += len(m.XXX_unrecognized)
	}
	return n
}

func (m *DomainResponse) Size() (n int) {
	if m == nil {
		return 0
	}
	var l int
	_ = l
	l = len(m.SignatureDomain)
	if l > 0 {
		n += 1 + l + sovServices(uint64(l))
	}
	if m.XXX_unrecognized != nil {
		n += len(m.XXX_unrecognized)
	}
	return n
}

func (m *BlockTreeResponse) Size() (n int) {
	if m == nil {
		return 0
	}
	var l int
	_ = l
	if len(m.Tree) > 0 {
		for _, e := range m.Tree {
			l = e.Size()
			n += 1 + l + sovServices(uint64(l))
		}
	}
	if m.XXX_unrecognized != nil {
		n += len(m.XXX_unrecognized)
	}
	return n
}

func (m *BlockTreeResponse_TreeNode) Size() (n int) {
	if m == nil {
		return 0
	}
	var l int
	_ = l
	if m.Block != nil {
		l = m.Block.Size()
		n += 1 + l + sovServices(uint64(l))
	}
	l = len(m.BlockRoot)
	if l > 0 {
		n += 1 + l + sovServices(uint64(l))
	}
	if m.ParticipatedVotes != 0 {
		n += 1 + sovServices(uint64(m.ParticipatedVotes))
	}
	if m.TotalVotes != 0 {
		n += 1 + sovServices(uint64(m.TotalVotes))
	}
	if m.XXX_unrecognized != nil {
		n += len(m.XXX_unrecognized)
	}
	return n
}

func (m *TreeBlockSlotRequest) Size() (n int) {
	if m == nil {
		return 0
	}
	var l int
	_ = l
	if m.SlotFrom != 0 {
		n += 1 + sovServices(uint64(m.SlotFrom))
	}
	if m.SlotTo != 0 {
		n += 1 + sovServices(uint64(m.SlotTo))
	}
	if m.XXX_unrecognized != nil {
		n += len(m.XXX_unrecognized)
	}
	return n
}

func sovServices(x uint64) (n int) {
	return (math_bits.Len64(x|1) + 6) / 7
}
func sozServices(x uint64) (n int) {
	return sovServices(uint64((x << 1) ^ uint64((int64(x) >> 63))))
}
func (m *BlockRequest) Unmarshal(dAtA []byte) error {
	l := len(dAtA)
	iNdEx := 0
	for iNdEx < l {
		preIndex := iNdEx
		var wire uint64
		for shift := uint(0); ; shift += 7 {
			if shift >= 64 {
				return ErrIntOverflowServices
			}
			if iNdEx >= l {
				return io.ErrUnexpectedEOF
			}
			b := dAtA[iNdEx]
			iNdEx++
			wire |= uint64(b&0x7F) << shift
			if b < 0x80 {
				break
			}
		}
		fieldNum := int32(wire >> 3)
		wireType := int(wire & 0x7)
		if wireType == 4 {
			return fmt.Errorf("proto: BlockRequest: wiretype end group for non-group")
		}
		if fieldNum <= 0 {
			return fmt.Errorf("proto: BlockRequest: illegal tag %d (wire type %d)", fieldNum, wire)
		}
		switch fieldNum {
		case 1:
			if wireType != 0 {
				return fmt.Errorf("proto: wrong wireType = %d for field Slot", wireType)
			}
			m.Slot = 0
			for shift := uint(0); ; shift += 7 {
				if shift >= 64 {
					return ErrIntOverflowServices
				}
				if iNdEx >= l {
					return io.ErrUnexpectedEOF
				}
				b := dAtA[iNdEx]
				iNdEx++
				m.Slot |= uint64(b&0x7F) << shift
				if b < 0x80 {
					break
				}
			}
		case 2:
			if wireType != 2 {
				return fmt.Errorf("proto: wrong wireType = %d for field RandaoReveal", wireType)
			}
			var byteLen int
			for shift := uint(0); ; shift += 7 {
				if shift >= 64 {
					return ErrIntOverflowServices
				}
				if iNdEx >= l {
					return io.ErrUnexpectedEOF
				}
				b := dAtA[iNdEx]
				iNdEx++
				byteLen |= int(b&0x7F) << shift
				if b < 0x80 {
					break
				}
			}
			if byteLen < 0 {
				return ErrInvalidLengthServices
			}
			postIndex := iNdEx + byteLen
			if postIndex < 0 {
				return ErrInvalidLengthServices
			}
			if postIndex > l {
				return io.ErrUnexpectedEOF
			}
			m.RandaoReveal = append(m.RandaoReveal[:0], dAtA[iNdEx:postIndex]...)
			if m.RandaoReveal == nil {
				m.RandaoReveal = []byte{}
			}
			iNdEx = postIndex
		case 3:
			if wireType != 2 {
				return fmt.Errorf("proto: wrong wireType = %d for field Graffiti", wireType)
			}
			var byteLen int
			for shift := uint(0); ; shift += 7 {
				if shift >= 64 {
					return ErrIntOverflowServices
				}
				if iNdEx >= l {
					return io.ErrUnexpectedEOF
				}
				b := dAtA[iNdEx]
				iNdEx++
				byteLen |= int(b&0x7F) << shift
				if b < 0x80 {
					break
				}
			}
			if byteLen < 0 {
				return ErrInvalidLengthServices
			}
			postIndex := iNdEx + byteLen
			if postIndex < 0 {
				return ErrInvalidLengthServices
			}
			if postIndex > l {
				return io.ErrUnexpectedEOF
			}
			m.Graffiti = append(m.Graffiti[:0], dAtA[iNdEx:postIndex]...)
			if m.Graffiti == nil {
				m.Graffiti = []byte{}
			}
			iNdEx = postIndex
		default:
			iNdEx = preIndex
			skippy, err := skipServices(dAtA[iNdEx:])
			if err != nil {
				return err
			}
			if skippy < 0 {
				return ErrInvalidLengthServices
			}
			if (iNdEx + skippy) < 0 {
				return ErrInvalidLengthServices
			}
			if (iNdEx + skippy) > l {
				return io.ErrUnexpectedEOF
			}
			m.XXX_unrecognized = append(m.XXX_unrecognized, dAtA[iNdEx:iNdEx+skippy]...)
			iNdEx += skippy
		}
	}

	if iNdEx > l {
		return io.ErrUnexpectedEOF
	}
	return nil
}
func (m *ProposeResponse) Unmarshal(dAtA []byte) error {
	l := len(dAtA)
	iNdEx := 0
	for iNdEx < l {
		preIndex := iNdEx
		var wire uint64
		for shift := uint(0); ; shift += 7 {
			if shift >= 64 {
				return ErrIntOverflowServices
			}
			if iNdEx >= l {
				return io.ErrUnexpectedEOF
			}
			b := dAtA[iNdEx]
			iNdEx++
			wire |= uint64(b&0x7F) << shift
			if b < 0x80 {
				break
			}
		}
		fieldNum := int32(wire >> 3)
		wireType := int(wire & 0x7)
		if wireType == 4 {
			return fmt.Errorf("proto: ProposeResponse: wiretype end group for non-group")
		}
		if fieldNum <= 0 {
			return fmt.Errorf("proto: ProposeResponse: illegal tag %d (wire type %d)", fieldNum, wire)
		}
		switch fieldNum {
		case 1:
			if wireType != 2 {
				return fmt.Errorf("proto: wrong wireType = %d for field BlockRoot", wireType)
			}
			var byteLen int
			for shift := uint(0); ; shift += 7 {
				if shift >= 64 {
					return ErrIntOverflowServices
				}
				if iNdEx >= l {
					return io.ErrUnexpectedEOF
				}
				b := dAtA[iNdEx]
				iNdEx++
				byteLen |= int(b&0x7F) << shift
				if b < 0x80 {
					break
				}
			}
			if byteLen < 0 {
				return ErrInvalidLengthServices
			}
			postIndex := iNdEx + byteLen
			if postIndex < 0 {
				return ErrInvalidLengthServices
			}
			if postIndex > l {
				return io.ErrUnexpectedEOF
			}
			m.BlockRoot = append(m.BlockRoot[:0], dAtA[iNdEx:postIndex]...)
			if m.BlockRoot == nil {
				m.BlockRoot = []byte{}
			}
			iNdEx = postIndex
		default:
			iNdEx = preIndex
			skippy, err := skipServices(dAtA[iNdEx:])
			if err != nil {
				return err
			}
			if skippy < 0 {
				return ErrInvalidLengthServices
			}
			if (iNdEx + skippy) < 0 {
				return ErrInvalidLengthServices
			}
			if (iNdEx + skippy) > l {
				return io.ErrUnexpectedEOF
			}
			m.XXX_unrecognized = append(m.XXX_unrecognized, dAtA[iNdEx:iNdEx+skippy]...)
			iNdEx += skippy
		}
	}

	if iNdEx > l {
		return io.ErrUnexpectedEOF
	}
	return nil
}
func (m *AttestationRequest) Unmarshal(dAtA []byte) error {
	l := len(dAtA)
	iNdEx := 0
	for iNdEx < l {
		preIndex := iNdEx
		var wire uint64
		for shift := uint(0); ; shift += 7 {
			if shift >= 64 {
				return ErrIntOverflowServices
			}
			if iNdEx >= l {
				return io.ErrUnexpectedEOF
			}
			b := dAtA[iNdEx]
			iNdEx++
			wire |= uint64(b&0x7F) << shift
			if b < 0x80 {
				break
			}
		}
		fieldNum := int32(wire >> 3)
		wireType := int(wire & 0x7)
		if wireType == 4 {
			return fmt.Errorf("proto: AttestationRequest: wiretype end group for non-group")
		}
		if fieldNum <= 0 {
			return fmt.Errorf("proto: AttestationRequest: illegal tag %d (wire type %d)", fieldNum, wire)
		}
		switch fieldNum {
		case 1:
			if wireType != 2 {
				return fmt.Errorf("proto: wrong wireType = %d for field PublicKey", wireType)
			}
			var byteLen int
			for shift := uint(0); ; shift += 7 {
				if shift >= 64 {
					return ErrIntOverflowServices
				}
				if iNdEx >= l {
					return io.ErrUnexpectedEOF
				}
				b := dAtA[iNdEx]
				iNdEx++
				byteLen |= int(b&0x7F) << shift
				if b < 0x80 {
					break
				}
			}
			if byteLen < 0 {
				return ErrInvalidLengthServices
			}
			postIndex := iNdEx + byteLen
			if postIndex < 0 {
				return ErrInvalidLengthServices
			}
			if postIndex > l {
				return io.ErrUnexpectedEOF
			}
			m.PublicKey = append(m.PublicKey[:0], dAtA[iNdEx:postIndex]...)
			if m.PublicKey == nil {
				m.PublicKey = []byte{}
			}
			iNdEx = postIndex
		case 2:
			if wireType != 2 {
				return fmt.Errorf("proto: wrong wireType = %d for field PocBit", wireType)
			}
			var byteLen int
			for shift := uint(0); ; shift += 7 {
				if shift >= 64 {
					return ErrIntOverflowServices
				}
				if iNdEx >= l {
					return io.ErrUnexpectedEOF
				}
				b := dAtA[iNdEx]
				iNdEx++
				byteLen |= int(b&0x7F) << shift
				if b < 0x80 {
					break
				}
			}
			if byteLen < 0 {
				return ErrInvalidLengthServices
			}
			postIndex := iNdEx + byteLen
			if postIndex < 0 {
				return ErrInvalidLengthServices
			}
			if postIndex > l {
				return io.ErrUnexpectedEOF
			}
			m.PocBit = append(m.PocBit[:0], dAtA[iNdEx:postIndex]...)
			if m.PocBit == nil {
				m.PocBit = []byte{}
			}
			iNdEx = postIndex
		case 3:
			if wireType != 0 {
				return fmt.Errorf("proto: wrong wireType = %d for field Slot", wireType)
			}
			m.Slot = 0
			for shift := uint(0); ; shift += 7 {
				if shift >= 64 {
					return ErrIntOverflowServices
				}
				if iNdEx >= l {
					return io.ErrUnexpectedEOF
				}
				b := dAtA[iNdEx]
				iNdEx++
				m.Slot |= uint64(b&0x7F) << shift
				if b < 0x80 {
					break
				}
			}
		case 4:
			if wireType != 0 {
				return fmt.Errorf("proto: wrong wireType = %d for field CommitteeIndex", wireType)
			}
			m.CommitteeIndex = 0
			for shift := uint(0); ; shift += 7 {
				if shift >= 64 {
					return ErrIntOverflowServices
				}
				if iNdEx >= l {
					return io.ErrUnexpectedEOF
				}
				b := dAtA[iNdEx]
				iNdEx++
				m.CommitteeIndex |= uint64(b&0x7F) << shift
				if b < 0x80 {
					break
				}
			}
		default:
			iNdEx = preIndex
			skippy, err := skipServices(dAtA[iNdEx:])
			if err != nil {
				return err
			}
			if skippy < 0 {
				return ErrInvalidLengthServices
			}
			if (iNdEx + skippy) < 0 {
				return ErrInvalidLengthServices
			}
			if (iNdEx + skippy) > l {
				return io.ErrUnexpectedEOF
			}
			m.XXX_unrecognized = append(m.XXX_unrecognized, dAtA[iNdEx:iNdEx+skippy]...)
			iNdEx += skippy
		}
	}

	if iNdEx > l {
		return io.ErrUnexpectedEOF
	}
	return nil
}
func (m *AttestResponse) Unmarshal(dAtA []byte) error {
	l := len(dAtA)
	iNdEx := 0
	for iNdEx < l {
		preIndex := iNdEx
		var wire uint64
		for shift := uint(0); ; shift += 7 {
			if shift >= 64 {
				return ErrIntOverflowServices
			}
			if iNdEx >= l {
				return io.ErrUnexpectedEOF
			}
			b := dAtA[iNdEx]
			iNdEx++
			wire |= uint64(b&0x7F) << shift
			if b < 0x80 {
				break
			}
		}
		fieldNum := int32(wire >> 3)
		wireType := int(wire & 0x7)
		if wireType == 4 {
			return fmt.Errorf("proto: AttestResponse: wiretype end group for non-group")
		}
		if fieldNum <= 0 {
			return fmt.Errorf("proto: AttestResponse: illegal tag %d (wire type %d)", fieldNum, wire)
		}
		switch fieldNum {
		case 1:
			if wireType != 2 {
				return fmt.Errorf("proto: wrong wireType = %d for field Root", wireType)
			}
			var byteLen int
			for shift := uint(0); ; shift += 7 {
				if shift >= 64 {
					return ErrIntOverflowServices
				}
				if iNdEx >= l {
					return io.ErrUnexpectedEOF
				}
				b := dAtA[iNdEx]
				iNdEx++
				byteLen |= int(b&0x7F) << shift
				if b < 0x80 {
					break
				}
			}
			if byteLen < 0 {
				return ErrInvalidLengthServices
			}
			postIndex := iNdEx + byteLen
			if postIndex < 0 {
				return ErrInvalidLengthServices
			}
			if postIndex > l {
				return io.ErrUnexpectedEOF
			}
			m.Root = append(m.Root[:0], dAtA[iNdEx:postIndex]...)
			if m.Root == nil {
				m.Root = []byte{}
			}
			iNdEx = postIndex
		default:
			iNdEx = preIndex
			skippy, err := skipServices(dAtA[iNdEx:])
			if err != nil {
				return err
			}
			if skippy < 0 {
				return ErrInvalidLengthServices
			}
			if (iNdEx + skippy) < 0 {
				return ErrInvalidLengthServices
			}
			if (iNdEx + skippy) > l {
				return io.ErrUnexpectedEOF
			}
			m.XXX_unrecognized = append(m.XXX_unrecognized, dAtA[iNdEx:iNdEx+skippy]...)
			iNdEx += skippy
		}
	}

	if iNdEx > l {
		return io.ErrUnexpectedEOF
	}
	return nil
}
func (m *AggregationRequest) Unmarshal(dAtA []byte) error {
	l := len(dAtA)
	iNdEx := 0
	for iNdEx < l {
		preIndex := iNdEx
		var wire uint64
		for shift := uint(0); ; shift += 7 {
			if shift >= 64 {
				return ErrIntOverflowServices
			}
			if iNdEx >= l {
				return io.ErrUnexpectedEOF
			}
			b := dAtA[iNdEx]
			iNdEx++
			wire |= uint64(b&0x7F) << shift
			if b < 0x80 {
				break
			}
		}
		fieldNum := int32(wire >> 3)
		wireType := int(wire & 0x7)
		if wireType == 4 {
			return fmt.Errorf("proto: AggregationRequest: wiretype end group for non-group")
		}
		if fieldNum <= 0 {
			return fmt.Errorf("proto: AggregationRequest: illegal tag %d (wire type %d)", fieldNum, wire)
		}
		switch fieldNum {
		case 1:
			if wireType != 0 {
				return fmt.Errorf("proto: wrong wireType = %d for field Slot", wireType)
			}
			m.Slot = 0
			for shift := uint(0); ; shift += 7 {
				if shift >= 64 {
					return ErrIntOverflowServices
				}
				if iNdEx >= l {
					return io.ErrUnexpectedEOF
				}
				b := dAtA[iNdEx]
				iNdEx++
				m.Slot |= uint64(b&0x7F) << shift
				if b < 0x80 {
					break
				}
			}
		case 2:
			if wireType != 0 {
				return fmt.Errorf("proto: wrong wireType = %d for field CommitteeIndex", wireType)
			}
			m.CommitteeIndex = 0
			for shift := uint(0); ; shift += 7 {
				if shift >= 64 {
					return ErrIntOverflowServices
				}
				if iNdEx >= l {
					return io.ErrUnexpectedEOF
				}
				b := dAtA[iNdEx]
				iNdEx++
				m.CommitteeIndex |= uint64(b&0x7F) << shift
				if b < 0x80 {
					break
				}
			}
		case 3:
			if wireType != 2 {
				return fmt.Errorf("proto: wrong wireType = %d for field PublicKey", wireType)
			}
			var byteLen int
			for shift := uint(0); ; shift += 7 {
				if shift >= 64 {
					return ErrIntOverflowServices
				}
				if iNdEx >= l {
					return io.ErrUnexpectedEOF
				}
				b := dAtA[iNdEx]
				iNdEx++
				byteLen |= int(b&0x7F) << shift
				if b < 0x80 {
					break
				}
			}
			if byteLen < 0 {
				return ErrInvalidLengthServices
			}
			postIndex := iNdEx + byteLen
			if postIndex < 0 {
				return ErrInvalidLengthServices
			}
			if postIndex > l {
				return io.ErrUnexpectedEOF
			}
			m.PublicKey = append(m.PublicKey[:0], dAtA[iNdEx:postIndex]...)
			if m.PublicKey == nil {
				m.PublicKey = []byte{}
			}
			iNdEx = postIndex
		case 4:
			if wireType != 2 {
				return fmt.Errorf("proto: wrong wireType = %d for field SlotSignature", wireType)
			}
			var byteLen int
			for shift := uint(0); ; shift += 7 {
				if shift >= 64 {
					return ErrIntOverflowServices
				}
				if iNdEx >= l {
					return io.ErrUnexpectedEOF
				}
				b := dAtA[iNdEx]
				iNdEx++
				byteLen |= int(b&0x7F) << shift
				if b < 0x80 {
					break
				}
			}
			if byteLen < 0 {
				return ErrInvalidLengthServices
			}
			postIndex := iNdEx + byteLen
			if postIndex < 0 {
				return ErrInvalidLengthServices
			}
			if postIndex > l {
				return io.ErrUnexpectedEOF
			}
			m.SlotSignature = append(m.SlotSignature[:0], dAtA[iNdEx:postIndex]...)
			if m.SlotSignature == nil {
				m.SlotSignature = []byte{}
			}
			iNdEx = postIndex
		default:
			iNdEx = preIndex
			skippy, err := skipServices(dAtA[iNdEx:])
			if err != nil {
				return err
			}
			if skippy < 0 {
				return ErrInvalidLengthServices
			}
			if (iNdEx + skippy) < 0 {
				return ErrInvalidLengthServices
			}
			if (iNdEx + skippy) > l {
				return io.ErrUnexpectedEOF
			}
			m.XXX_unrecognized = append(m.XXX_unrecognized, dAtA[iNdEx:iNdEx+skippy]...)
			iNdEx += skippy
		}
	}

	if iNdEx > l {
		return io.ErrUnexpectedEOF
	}
	return nil
}
func (m *AggregationResponse) Unmarshal(dAtA []byte) error {
	l := len(dAtA)
	iNdEx := 0
	for iNdEx < l {
		preIndex := iNdEx
		var wire uint64
		for shift := uint(0); ; shift += 7 {
			if shift >= 64 {
				return ErrIntOverflowServices
			}
			if iNdEx >= l {
				return io.ErrUnexpectedEOF
			}
			b := dAtA[iNdEx]
			iNdEx++
			wire |= uint64(b&0x7F) << shift
			if b < 0x80 {
				break
			}
		}
		fieldNum := int32(wire >> 3)
		wireType := int(wire & 0x7)
		if wireType == 4 {
			return fmt.Errorf("proto: AggregationResponse: wiretype end group for non-group")
		}
		if fieldNum <= 0 {
			return fmt.Errorf("proto: AggregationResponse: illegal tag %d (wire type %d)", fieldNum, wire)
		}
		switch fieldNum {
		case 1:
			if wireType != 2 {
				return fmt.Errorf("proto: wrong wireType = %d for field Root", wireType)
			}
			var byteLen int
			for shift := uint(0); ; shift += 7 {
				if shift >= 64 {
					return ErrIntOverflowServices
				}
				if iNdEx >= l {
					return io.ErrUnexpectedEOF
				}
				b := dAtA[iNdEx]
				iNdEx++
				byteLen |= int(b&0x7F) << shift
				if b < 0x80 {
					break
				}
			}
			if byteLen < 0 {
				return ErrInvalidLengthServices
			}
			postIndex := iNdEx + byteLen
			if postIndex < 0 {
				return ErrInvalidLengthServices
			}
			if postIndex > l {
				return io.ErrUnexpectedEOF
			}
			m.Root = append(m.Root[:0], dAtA[iNdEx:postIndex]...)
			if m.Root == nil {
				m.Root = []byte{}
			}
			iNdEx = postIndex
		default:
			iNdEx = preIndex
			skippy, err := skipServices(dAtA[iNdEx:])
			if err != nil {
				return err
			}
			if skippy < 0 {
				return ErrInvalidLengthServices
			}
			if (iNdEx + skippy) < 0 {
				return ErrInvalidLengthServices
			}
			if (iNdEx + skippy) > l {
				return io.ErrUnexpectedEOF
			}
			m.XXX_unrecognized = append(m.XXX_unrecognized, dAtA[iNdEx:iNdEx+skippy]...)
			iNdEx += skippy
		}
	}

	if iNdEx > l {
		return io.ErrUnexpectedEOF
	}
	return nil
}
func (m *ValidatorPerformanceRequest) Unmarshal(dAtA []byte) error {
	l := len(dAtA)
	iNdEx := 0
	for iNdEx < l {
		preIndex := iNdEx
		var wire uint64
		for shift := uint(0); ; shift += 7 {
			if shift >= 64 {
				return ErrIntOverflowServices
			}
			if iNdEx >= l {
				return io.ErrUnexpectedEOF
			}
			b := dAtA[iNdEx]
			iNdEx++
			wire |= uint64(b&0x7F) << shift
			if b < 0x80 {
				break
			}
		}
		fieldNum := int32(wire >> 3)
		wireType := int(wire & 0x7)
		if wireType == 4 {
			return fmt.Errorf("proto: ValidatorPerformanceRequest: wiretype end group for non-group")
		}
		if fieldNum <= 0 {
			return fmt.Errorf("proto: ValidatorPerformanceRequest: illegal tag %d (wire type %d)", fieldNum, wire)
		}
		switch fieldNum {
		case 1:
			if wireType != 0 {
				return fmt.Errorf("proto: wrong wireType = %d for field Slot", wireType)
			}
			m.Slot = 0
			for shift := uint(0); ; shift += 7 {
				if shift >= 64 {
					return ErrIntOverflowServices
				}
				if iNdEx >= l {
					return io.ErrUnexpectedEOF
				}
				b := dAtA[iNdEx]
				iNdEx++
				m.Slot |= uint64(b&0x7F) << shift
				if b < 0x80 {
					break
				}
			}
		case 2:
			if wireType != 2 {
				return fmt.Errorf("proto: wrong wireType = %d for field PublicKeys", wireType)
			}
			var byteLen int
			for shift := uint(0); ; shift += 7 {
				if shift >= 64 {
					return ErrIntOverflowServices
				}
				if iNdEx >= l {
					return io.ErrUnexpectedEOF
				}
				b := dAtA[iNdEx]
				iNdEx++
				byteLen |= int(b&0x7F) << shift
				if b < 0x80 {
					break
				}
			}
			if byteLen < 0 {
				return ErrInvalidLengthServices
			}
			postIndex := iNdEx + byteLen
			if postIndex < 0 {
				return ErrInvalidLengthServices
			}
			if postIndex > l {
				return io.ErrUnexpectedEOF
			}
			m.PublicKeys = append(m.PublicKeys, make([]byte, postIndex-iNdEx))
			copy(m.PublicKeys[len(m.PublicKeys)-1], dAtA[iNdEx:postIndex])
			iNdEx = postIndex
		default:
			iNdEx = preIndex
			skippy, err := skipServices(dAtA[iNdEx:])
			if err != nil {
				return err
			}
			if skippy < 0 {
				return ErrInvalidLengthServices
			}
			if (iNdEx + skippy) < 0 {
				return ErrInvalidLengthServices
			}
			if (iNdEx + skippy) > l {
				return io.ErrUnexpectedEOF
			}
			m.XXX_unrecognized = append(m.XXX_unrecognized, dAtA[iNdEx:iNdEx+skippy]...)
			iNdEx += skippy
		}
	}

	if iNdEx > l {
		return io.ErrUnexpectedEOF
	}
	return nil
}
func (m *ValidatorPerformanceResponse) Unmarshal(dAtA []byte) error {
	l := len(dAtA)
	iNdEx := 0
	for iNdEx < l {
		preIndex := iNdEx
		var wire uint64
		for shift := uint(0); ; shift += 7 {
			if shift >= 64 {
				return ErrIntOverflowServices
			}
			if iNdEx >= l {
				return io.ErrUnexpectedEOF
			}
			b := dAtA[iNdEx]
			iNdEx++
			wire |= uint64(b&0x7F) << shift
			if b < 0x80 {
				break
			}
		}
		fieldNum := int32(wire >> 3)
		wireType := int(wire & 0x7)
		if wireType == 4 {
			return fmt.Errorf("proto: ValidatorPerformanceResponse: wiretype end group for non-group")
		}
		if fieldNum <= 0 {
			return fmt.Errorf("proto: ValidatorPerformanceResponse: illegal tag %d (wire type %d)", fieldNum, wire)
		}
		switch fieldNum {
		case 1:
			if wireType == 0 {
				var v uint64
				for shift := uint(0); ; shift += 7 {
					if shift >= 64 {
						return ErrIntOverflowServices
					}
					if iNdEx >= l {
						return io.ErrUnexpectedEOF
					}
					b := dAtA[iNdEx]
					iNdEx++
					v |= uint64(b&0x7F) << shift
					if b < 0x80 {
						break
					}
				}
				m.Balances = append(m.Balances, v)
			} else if wireType == 2 {
				var packedLen int
				for shift := uint(0); ; shift += 7 {
					if shift >= 64 {
						return ErrIntOverflowServices
					}
					if iNdEx >= l {
						return io.ErrUnexpectedEOF
					}
					b := dAtA[iNdEx]
					iNdEx++
					packedLen |= int(b&0x7F) << shift
					if b < 0x80 {
						break
					}
				}
				if packedLen < 0 {
					return ErrInvalidLengthServices
				}
				postIndex := iNdEx + packedLen
				if postIndex < 0 {
					return ErrInvalidLengthServices
				}
				if postIndex > l {
					return io.ErrUnexpectedEOF
				}
				var elementCount int
				var count int
				for _, integer := range dAtA[iNdEx:postIndex] {
					if integer < 128 {
						count++
					}
				}
				elementCount = count
				if elementCount != 0 && len(m.Balances) == 0 {
					m.Balances = make([]uint64, 0, elementCount)
				}
				for iNdEx < postIndex {
					var v uint64
					for shift := uint(0); ; shift += 7 {
						if shift >= 64 {
							return ErrIntOverflowServices
						}
						if iNdEx >= l {
							return io.ErrUnexpectedEOF
						}
						b := dAtA[iNdEx]
						iNdEx++
						v |= uint64(b&0x7F) << shift
						if b < 0x80 {
							break
						}
					}
					m.Balances = append(m.Balances, v)
				}
			} else {
				return fmt.Errorf("proto: wrong wireType = %d for field Balances", wireType)
			}
		case 2:
			if wireType != 0 {
				return fmt.Errorf("proto: wrong wireType = %d for field TotalValidators", wireType)
			}
			m.TotalValidators = 0
			for shift := uint(0); ; shift += 7 {
				if shift >= 64 {
					return ErrIntOverflowServices
				}
				if iNdEx >= l {
					return io.ErrUnexpectedEOF
				}
				b := dAtA[iNdEx]
				iNdEx++
				m.TotalValidators |= uint64(b&0x7F) << shift
				if b < 0x80 {
					break
				}
			}
		case 3:
			if wireType != 0 {
				return fmt.Errorf("proto: wrong wireType = %d for field TotalActiveValidators", wireType)
			}
			m.TotalActiveValidators = 0
			for shift := uint(0); ; shift += 7 {
				if shift >= 64 {
					return ErrIntOverflowServices
				}
				if iNdEx >= l {
					return io.ErrUnexpectedEOF
				}
				b := dAtA[iNdEx]
				iNdEx++
				m.TotalActiveValidators |= uint64(b&0x7F) << shift
				if b < 0x80 {
					break
				}
			}
		case 4:
			if wireType != 2 {
				return fmt.Errorf("proto: wrong wireType = %d for field MissingValidators", wireType)
			}
			var byteLen int
			for shift := uint(0); ; shift += 7 {
				if shift >= 64 {
					return ErrIntOverflowServices
				}
				if iNdEx >= l {
					return io.ErrUnexpectedEOF
				}
				b := dAtA[iNdEx]
				iNdEx++
				byteLen |= int(b&0x7F) << shift
				if b < 0x80 {
					break
				}
			}
			if byteLen < 0 {
				return ErrInvalidLengthServices
			}
			postIndex := iNdEx + byteLen
			if postIndex < 0 {
				return ErrInvalidLengthServices
			}
			if postIndex > l {
				return io.ErrUnexpectedEOF
			}
			m.MissingValidators = append(m.MissingValidators, make([]byte, postIndex-iNdEx))
			copy(m.MissingValidators[len(m.MissingValidators)-1], dAtA[iNdEx:postIndex])
			iNdEx = postIndex
		case 5:
			if wireType != 5 {
				return fmt.Errorf("proto: wrong wireType = %d for field AverageActiveValidatorBalance", wireType)
			}
			var v uint32
			if (iNdEx + 4) > l {
				return io.ErrUnexpectedEOF
			}
			v = uint32(encoding_binary.LittleEndian.Uint32(dAtA[iNdEx:]))
			iNdEx += 4
			m.AverageActiveValidatorBalance = float32(math.Float32frombits(v))
		default:
			iNdEx = preIndex
			skippy, err := skipServices(dAtA[iNdEx:])
			if err != nil {
				return err
			}
			if skippy < 0 {
				return ErrInvalidLengthServices
			}
			if (iNdEx + skippy) < 0 {
				return ErrInvalidLengthServices
			}
			if (iNdEx + skippy) > l {
				return io.ErrUnexpectedEOF
			}
			m.XXX_unrecognized = append(m.XXX_unrecognized, dAtA[iNdEx:iNdEx+skippy]...)
			iNdEx += skippy
		}
	}

	if iNdEx > l {
		return io.ErrUnexpectedEOF
	}
	return nil
}
func (m *ValidatorActivationRequest) Unmarshal(dAtA []byte) error {
	l := len(dAtA)
	iNdEx := 0
	for iNdEx < l {
		preIndex := iNdEx
		var wire uint64
		for shift := uint(0); ; shift += 7 {
			if shift >= 64 {
				return ErrIntOverflowServices
			}
			if iNdEx >= l {
				return io.ErrUnexpectedEOF
			}
			b := dAtA[iNdEx]
			iNdEx++
			wire |= uint64(b&0x7F) << shift
			if b < 0x80 {
				break
			}
		}
		fieldNum := int32(wire >> 3)
		wireType := int(wire & 0x7)
		if wireType == 4 {
			return fmt.Errorf("proto: ValidatorActivationRequest: wiretype end group for non-group")
		}
		if fieldNum <= 0 {
			return fmt.Errorf("proto: ValidatorActivationRequest: illegal tag %d (wire type %d)", fieldNum, wire)
		}
		switch fieldNum {
		case 1:
			if wireType != 2 {
				return fmt.Errorf("proto: wrong wireType = %d for field PublicKeys", wireType)
			}
			var byteLen int
			for shift := uint(0); ; shift += 7 {
				if shift >= 64 {
					return ErrIntOverflowServices
				}
				if iNdEx >= l {
					return io.ErrUnexpectedEOF
				}
				b := dAtA[iNdEx]
				iNdEx++
				byteLen |= int(b&0x7F) << shift
				if b < 0x80 {
					break
				}
			}
			if byteLen < 0 {
				return ErrInvalidLengthServices
			}
			postIndex := iNdEx + byteLen
			if postIndex < 0 {
				return ErrInvalidLengthServices
			}
			if postIndex > l {
				return io.ErrUnexpectedEOF
			}
			m.PublicKeys = append(m.PublicKeys, make([]byte, postIndex-iNdEx))
			copy(m.PublicKeys[len(m.PublicKeys)-1], dAtA[iNdEx:postIndex])
			iNdEx = postIndex
		default:
			iNdEx = preIndex
			skippy, err := skipServices(dAtA[iNdEx:])
			if err != nil {
				return err
			}
			if skippy < 0 {
				return ErrInvalidLengthServices
			}
			if (iNdEx + skippy) < 0 {
				return ErrInvalidLengthServices
			}
			if (iNdEx + skippy) > l {
				return io.ErrUnexpectedEOF
			}
			m.XXX_unrecognized = append(m.XXX_unrecognized, dAtA[iNdEx:iNdEx+skippy]...)
			iNdEx += skippy
		}
	}

	if iNdEx > l {
		return io.ErrUnexpectedEOF
	}
	return nil
}
func (m *ValidatorActivationResponse) Unmarshal(dAtA []byte) error {
	l := len(dAtA)
	iNdEx := 0
	for iNdEx < l {
		preIndex := iNdEx
		var wire uint64
		for shift := uint(0); ; shift += 7 {
			if shift >= 64 {
				return ErrIntOverflowServices
			}
			if iNdEx >= l {
				return io.ErrUnexpectedEOF
			}
			b := dAtA[iNdEx]
			iNdEx++
			wire |= uint64(b&0x7F) << shift
			if b < 0x80 {
				break
			}
		}
		fieldNum := int32(wire >> 3)
		wireType := int(wire & 0x7)
		if wireType == 4 {
			return fmt.Errorf("proto: ValidatorActivationResponse: wiretype end group for non-group")
		}
		if fieldNum <= 0 {
			return fmt.Errorf("proto: ValidatorActivationResponse: illegal tag %d (wire type %d)", fieldNum, wire)
		}
		switch fieldNum {
		case 1:
			if wireType != 2 {
				return fmt.Errorf("proto: wrong wireType = %d for field ActivatedPublicKeys", wireType)
			}
			var byteLen int
			for shift := uint(0); ; shift += 7 {
				if shift >= 64 {
					return ErrIntOverflowServices
				}
				if iNdEx >= l {
					return io.ErrUnexpectedEOF
				}
				b := dAtA[iNdEx]
				iNdEx++
				byteLen |= int(b&0x7F) << shift
				if b < 0x80 {
					break
				}
			}
			if byteLen < 0 {
				return ErrInvalidLengthServices
			}
			postIndex := iNdEx + byteLen
			if postIndex < 0 {
				return ErrInvalidLengthServices
			}
			if postIndex > l {
				return io.ErrUnexpectedEOF
			}
			m.ActivatedPublicKeys = append(m.ActivatedPublicKeys, make([]byte, postIndex-iNdEx))
			copy(m.ActivatedPublicKeys[len(m.ActivatedPublicKeys)-1], dAtA[iNdEx:postIndex])
			iNdEx = postIndex
		case 2:
			if wireType != 2 {
				return fmt.Errorf("proto: wrong wireType = %d for field Statuses", wireType)
			}
			var msglen int
			for shift := uint(0); ; shift += 7 {
				if shift >= 64 {
					return ErrIntOverflowServices
				}
				if iNdEx >= l {
					return io.ErrUnexpectedEOF
				}
				b := dAtA[iNdEx]
				iNdEx++
				msglen |= int(b&0x7F) << shift
				if b < 0x80 {
					break
				}
			}
			if msglen < 0 {
				return ErrInvalidLengthServices
			}
			postIndex := iNdEx + msglen
			if postIndex < 0 {
				return ErrInvalidLengthServices
			}
			if postIndex > l {
				return io.ErrUnexpectedEOF
			}
			m.Statuses = append(m.Statuses, &ValidatorActivationResponse_Status{})
			if err := m.Statuses[len(m.Statuses)-1].Unmarshal(dAtA[iNdEx:postIndex]); err != nil {
				return err
			}
			iNdEx = postIndex
		default:
			iNdEx = preIndex
			skippy, err := skipServices(dAtA[iNdEx:])
			if err != nil {
				return err
			}
			if skippy < 0 {
				return ErrInvalidLengthServices
			}
			if (iNdEx + skippy) < 0 {
				return ErrInvalidLengthServices
			}
			if (iNdEx + skippy) > l {
				return io.ErrUnexpectedEOF
			}
			m.XXX_unrecognized = append(m.XXX_unrecognized, dAtA[iNdEx:iNdEx+skippy]...)
			iNdEx += skippy
		}
	}

	if iNdEx > l {
		return io.ErrUnexpectedEOF
	}
	return nil
}
func (m *ValidatorActivationResponse_Status) Unmarshal(dAtA []byte) error {
	l := len(dAtA)
	iNdEx := 0
	for iNdEx < l {
		preIndex := iNdEx
		var wire uint64
		for shift := uint(0); ; shift += 7 {
			if shift >= 64 {
				return ErrIntOverflowServices
			}
			if iNdEx >= l {
				return io.ErrUnexpectedEOF
			}
			b := dAtA[iNdEx]
			iNdEx++
			wire |= uint64(b&0x7F) << shift
			if b < 0x80 {
				break
			}
		}
		fieldNum := int32(wire >> 3)
		wireType := int(wire & 0x7)
		if wireType == 4 {
			return fmt.Errorf("proto: Status: wiretype end group for non-group")
		}
		if fieldNum <= 0 {
			return fmt.Errorf("proto: Status: illegal tag %d (wire type %d)", fieldNum, wire)
		}
		switch fieldNum {
		case 1:
			if wireType != 2 {
				return fmt.Errorf("proto: wrong wireType = %d for field PublicKey", wireType)
			}
			var byteLen int
			for shift := uint(0); ; shift += 7 {
				if shift >= 64 {
					return ErrIntOverflowServices
				}
				if iNdEx >= l {
					return io.ErrUnexpectedEOF
				}
				b := dAtA[iNdEx]
				iNdEx++
				byteLen |= int(b&0x7F) << shift
				if b < 0x80 {
					break
				}
			}
			if byteLen < 0 {
				return ErrInvalidLengthServices
			}
			postIndex := iNdEx + byteLen
			if postIndex < 0 {
				return ErrInvalidLengthServices
			}
			if postIndex > l {
				return io.ErrUnexpectedEOF
			}
			m.PublicKey = append(m.PublicKey[:0], dAtA[iNdEx:postIndex]...)
			if m.PublicKey == nil {
				m.PublicKey = []byte{}
			}
			iNdEx = postIndex
		case 2:
			if wireType != 2 {
				return fmt.Errorf("proto: wrong wireType = %d for field Status", wireType)
			}
			var msglen int
			for shift := uint(0); ; shift += 7 {
				if shift >= 64 {
					return ErrIntOverflowServices
				}
				if iNdEx >= l {
					return io.ErrUnexpectedEOF
				}
				b := dAtA[iNdEx]
				iNdEx++
				msglen |= int(b&0x7F) << shift
				if b < 0x80 {
					break
				}
			}
			if msglen < 0 {
				return ErrInvalidLengthServices
			}
			postIndex := iNdEx + msglen
			if postIndex < 0 {
				return ErrInvalidLengthServices
			}
			if postIndex > l {
				return io.ErrUnexpectedEOF
			}
			if m.Status == nil {
				m.Status = &ValidatorStatusResponse{}
			}
			if err := m.Status.Unmarshal(dAtA[iNdEx:postIndex]); err != nil {
				return err
			}
			iNdEx = postIndex
		default:
			iNdEx = preIndex
			skippy, err := skipServices(dAtA[iNdEx:])
			if err != nil {
				return err
			}
			if skippy < 0 {
				return ErrInvalidLengthServices
			}
			if (iNdEx + skippy) < 0 {
				return ErrInvalidLengthServices
			}
			if (iNdEx + skippy) > l {
				return io.ErrUnexpectedEOF
			}
			m.XXX_unrecognized = append(m.XXX_unrecognized, dAtA[iNdEx:iNdEx+skippy]...)
			iNdEx += skippy
		}
	}

	if iNdEx > l {
		return io.ErrUnexpectedEOF
	}
	return nil
}
func (m *ExitedValidatorsRequest) Unmarshal(dAtA []byte) error {
	l := len(dAtA)
	iNdEx := 0
	for iNdEx < l {
		preIndex := iNdEx
		var wire uint64
		for shift := uint(0); ; shift += 7 {
			if shift >= 64 {
				return ErrIntOverflowServices
			}
			if iNdEx >= l {
				return io.ErrUnexpectedEOF
			}
			b := dAtA[iNdEx]
			iNdEx++
			wire |= uint64(b&0x7F) << shift
			if b < 0x80 {
				break
			}
		}
		fieldNum := int32(wire >> 3)
		wireType := int(wire & 0x7)
		if wireType == 4 {
			return fmt.Errorf("proto: ExitedValidatorsRequest: wiretype end group for non-group")
		}
		if fieldNum <= 0 {
			return fmt.Errorf("proto: ExitedValidatorsRequest: illegal tag %d (wire type %d)", fieldNum, wire)
		}
		switch fieldNum {
		case 1:
			if wireType != 2 {
				return fmt.Errorf("proto: wrong wireType = %d for field PublicKeys", wireType)
			}
			var byteLen int
			for shift := uint(0); ; shift += 7 {
				if shift >= 64 {
					return ErrIntOverflowServices
				}
				if iNdEx >= l {
					return io.ErrUnexpectedEOF
				}
				b := dAtA[iNdEx]
				iNdEx++
				byteLen |= int(b&0x7F) << shift
				if b < 0x80 {
					break
				}
			}
			if byteLen < 0 {
				return ErrInvalidLengthServices
			}
			postIndex := iNdEx + byteLen
			if postIndex < 0 {
				return ErrInvalidLengthServices
			}
			if postIndex > l {
				return io.ErrUnexpectedEOF
			}
			m.PublicKeys = append(m.PublicKeys, make([]byte, postIndex-iNdEx))
			copy(m.PublicKeys[len(m.PublicKeys)-1], dAtA[iNdEx:postIndex])
			iNdEx = postIndex
		default:
			iNdEx = preIndex
			skippy, err := skipServices(dAtA[iNdEx:])
			if err != nil {
				return err
			}
			if skippy < 0 {
				return ErrInvalidLengthServices
			}
			if (iNdEx + skippy) < 0 {
				return ErrInvalidLengthServices
			}
			if (iNdEx + skippy) > l {
				return io.ErrUnexpectedEOF
			}
			m.XXX_unrecognized = append(m.XXX_unrecognized, dAtA[iNdEx:iNdEx+skippy]...)
			iNdEx += skippy
		}
	}

	if iNdEx > l {
		return io.ErrUnexpectedEOF
	}
	return nil
}
func (m *ExitedValidatorsResponse) Unmarshal(dAtA []byte) error {
	l := len(dAtA)
	iNdEx := 0
	for iNdEx < l {
		preIndex := iNdEx
		var wire uint64
		for shift := uint(0); ; shift += 7 {
			if shift >= 64 {
				return ErrIntOverflowServices
			}
			if iNdEx >= l {
				return io.ErrUnexpectedEOF
			}
			b := dAtA[iNdEx]
			iNdEx++
			wire |= uint64(b&0x7F) << shift
			if b < 0x80 {
				break
			}
		}
		fieldNum := int32(wire >> 3)
		wireType := int(wire & 0x7)
		if wireType == 4 {
			return fmt.Errorf("proto: ExitedValidatorsResponse: wiretype end group for non-group")
		}
		if fieldNum <= 0 {
			return fmt.Errorf("proto: ExitedValidatorsResponse: illegal tag %d (wire type %d)", fieldNum, wire)
		}
		switch fieldNum {
		case 1:
			if wireType != 2 {
				return fmt.Errorf("proto: wrong wireType = %d for field PublicKeys", wireType)
			}
			var byteLen int
			for shift := uint(0); ; shift += 7 {
				if shift >= 64 {
					return ErrIntOverflowServices
				}
				if iNdEx >= l {
					return io.ErrUnexpectedEOF
				}
				b := dAtA[iNdEx]
				iNdEx++
				byteLen |= int(b&0x7F) << shift
				if b < 0x80 {
					break
				}
			}
			if byteLen < 0 {
				return ErrInvalidLengthServices
			}
			postIndex := iNdEx + byteLen
			if postIndex < 0 {
				return ErrInvalidLengthServices
			}
			if postIndex > l {
				return io.ErrUnexpectedEOF
			}
			m.PublicKeys = append(m.PublicKeys, make([]byte, postIndex-iNdEx))
			copy(m.PublicKeys[len(m.PublicKeys)-1], dAtA[iNdEx:postIndex])
			iNdEx = postIndex
		default:
			iNdEx = preIndex
			skippy, err := skipServices(dAtA[iNdEx:])
			if err != nil {
				return err
			}
			if skippy < 0 {
				return ErrInvalidLengthServices
			}
			if (iNdEx + skippy) < 0 {
				return ErrInvalidLengthServices
			}
			if (iNdEx + skippy) > l {
				return io.ErrUnexpectedEOF
			}
			m.XXX_unrecognized = append(m.XXX_unrecognized, dAtA[iNdEx:iNdEx+skippy]...)
			iNdEx += skippy
		}
	}

	if iNdEx > l {
		return io.ErrUnexpectedEOF
	}
	return nil
}
func (m *ChainStartResponse) Unmarshal(dAtA []byte) error {
	l := len(dAtA)
	iNdEx := 0
	for iNdEx < l {
		preIndex := iNdEx
		var wire uint64
		for shift := uint(0); ; shift += 7 {
			if shift >= 64 {
				return ErrIntOverflowServices
			}
			if iNdEx >= l {
				return io.ErrUnexpectedEOF
			}
			b := dAtA[iNdEx]
			iNdEx++
			wire |= uint64(b&0x7F) << shift
			if b < 0x80 {
				break
			}
		}
		fieldNum := int32(wire >> 3)
		wireType := int(wire & 0x7)
		if wireType == 4 {
			return fmt.Errorf("proto: ChainStartResponse: wiretype end group for non-group")
		}
		if fieldNum <= 0 {
			return fmt.Errorf("proto: ChainStartResponse: illegal tag %d (wire type %d)", fieldNum, wire)
		}
		switch fieldNum {
		case 1:
			if wireType != 0 {
				return fmt.Errorf("proto: wrong wireType = %d for field Started", wireType)
			}
			var v int
			for shift := uint(0); ; shift += 7 {
				if shift >= 64 {
					return ErrIntOverflowServices
				}
				if iNdEx >= l {
					return io.ErrUnexpectedEOF
				}
				b := dAtA[iNdEx]
				iNdEx++
				v |= int(b&0x7F) << shift
				if b < 0x80 {
					break
				}
			}
			m.Started = bool(v != 0)
		case 2:
			if wireType != 0 {
				return fmt.Errorf("proto: wrong wireType = %d for field GenesisTime", wireType)
			}
			m.GenesisTime = 0
			for shift := uint(0); ; shift += 7 {
				if shift >= 64 {
					return ErrIntOverflowServices
				}
				if iNdEx >= l {
					return io.ErrUnexpectedEOF
				}
				b := dAtA[iNdEx]
				iNdEx++
				m.GenesisTime |= uint64(b&0x7F) << shift
				if b < 0x80 {
					break
				}
			}
		default:
			iNdEx = preIndex
			skippy, err := skipServices(dAtA[iNdEx:])
			if err != nil {
				return err
			}
			if skippy < 0 {
				return ErrInvalidLengthServices
			}
			if (iNdEx + skippy) < 0 {
				return ErrInvalidLengthServices
			}
			if (iNdEx + skippy) > l {
				return io.ErrUnexpectedEOF
			}
			m.XXX_unrecognized = append(m.XXX_unrecognized, dAtA[iNdEx:iNdEx+skippy]...)
			iNdEx += skippy
		}
	}

	if iNdEx > l {
		return io.ErrUnexpectedEOF
	}
	return nil
}
func (m *ValidatorIndexRequest) Unmarshal(dAtA []byte) error {
	l := len(dAtA)
	iNdEx := 0
	for iNdEx < l {
		preIndex := iNdEx
		var wire uint64
		for shift := uint(0); ; shift += 7 {
			if shift >= 64 {
				return ErrIntOverflowServices
			}
			if iNdEx >= l {
				return io.ErrUnexpectedEOF
			}
			b := dAtA[iNdEx]
			iNdEx++
			wire |= uint64(b&0x7F) << shift
			if b < 0x80 {
				break
			}
		}
		fieldNum := int32(wire >> 3)
		wireType := int(wire & 0x7)
		if wireType == 4 {
			return fmt.Errorf("proto: ValidatorIndexRequest: wiretype end group for non-group")
		}
		if fieldNum <= 0 {
			return fmt.Errorf("proto: ValidatorIndexRequest: illegal tag %d (wire type %d)", fieldNum, wire)
		}
		switch fieldNum {
		case 1:
			if wireType != 2 {
				return fmt.Errorf("proto: wrong wireType = %d for field PublicKey", wireType)
			}
			var byteLen int
			for shift := uint(0); ; shift += 7 {
				if shift >= 64 {
					return ErrIntOverflowServices
				}
				if iNdEx >= l {
					return io.ErrUnexpectedEOF
				}
				b := dAtA[iNdEx]
				iNdEx++
				byteLen |= int(b&0x7F) << shift
				if b < 0x80 {
					break
				}
			}
			if byteLen < 0 {
				return ErrInvalidLengthServices
			}
			postIndex := iNdEx + byteLen
			if postIndex < 0 {
				return ErrInvalidLengthServices
			}
			if postIndex > l {
				return io.ErrUnexpectedEOF
			}
			m.PublicKey = append(m.PublicKey[:0], dAtA[iNdEx:postIndex]...)
			if m.PublicKey == nil {
				m.PublicKey = []byte{}
			}
			iNdEx = postIndex
		default:
			iNdEx = preIndex
			skippy, err := skipServices(dAtA[iNdEx:])
			if err != nil {
				return err
			}
			if skippy < 0 {
				return ErrInvalidLengthServices
			}
			if (iNdEx + skippy) < 0 {
				return ErrInvalidLengthServices
			}
			if (iNdEx + skippy) > l {
				return io.ErrUnexpectedEOF
			}
			m.XXX_unrecognized = append(m.XXX_unrecognized, dAtA[iNdEx:iNdEx+skippy]...)
			iNdEx += skippy
		}
	}

	if iNdEx > l {
		return io.ErrUnexpectedEOF
	}
	return nil
}
func (m *ValidatorIndexResponse) Unmarshal(dAtA []byte) error {
	l := len(dAtA)
	iNdEx := 0
	for iNdEx < l {
		preIndex := iNdEx
		var wire uint64
		for shift := uint(0); ; shift += 7 {
			if shift >= 64 {
				return ErrIntOverflowServices
			}
			if iNdEx >= l {
				return io.ErrUnexpectedEOF
			}
			b := dAtA[iNdEx]
			iNdEx++
			wire |= uint64(b&0x7F) << shift
			if b < 0x80 {
				break
			}
		}
		fieldNum := int32(wire >> 3)
		wireType := int(wire & 0x7)
		if wireType == 4 {
			return fmt.Errorf("proto: ValidatorIndexResponse: wiretype end group for non-group")
		}
		if fieldNum <= 0 {
			return fmt.Errorf("proto: ValidatorIndexResponse: illegal tag %d (wire type %d)", fieldNum, wire)
		}
		switch fieldNum {
		case 1:
			if wireType != 0 {
				return fmt.Errorf("proto: wrong wireType = %d for field Index", wireType)
			}
			m.Index = 0
			for shift := uint(0); ; shift += 7 {
				if shift >= 64 {
					return ErrIntOverflowServices
				}
				if iNdEx >= l {
					return io.ErrUnexpectedEOF
				}
				b := dAtA[iNdEx]
				iNdEx++
				m.Index |= uint64(b&0x7F) << shift
				if b < 0x80 {
					break
				}
			}
		default:
			iNdEx = preIndex
			skippy, err := skipServices(dAtA[iNdEx:])
			if err != nil {
				return err
			}
			if skippy < 0 {
				return ErrInvalidLengthServices
			}
			if (iNdEx + skippy) < 0 {
				return ErrInvalidLengthServices
			}
			if (iNdEx + skippy) > l {
				return io.ErrUnexpectedEOF
			}
			m.XXX_unrecognized = append(m.XXX_unrecognized, dAtA[iNdEx:iNdEx+skippy]...)
			iNdEx += skippy
		}
	}

	if iNdEx > l {
		return io.ErrUnexpectedEOF
	}
	return nil
}
func (m *AssignmentRequest) Unmarshal(dAtA []byte) error {
	l := len(dAtA)
	iNdEx := 0
	for iNdEx < l {
		preIndex := iNdEx
		var wire uint64
		for shift := uint(0); ; shift += 7 {
			if shift >= 64 {
				return ErrIntOverflowServices
			}
			if iNdEx >= l {
				return io.ErrUnexpectedEOF
			}
			b := dAtA[iNdEx]
			iNdEx++
			wire |= uint64(b&0x7F) << shift
			if b < 0x80 {
				break
			}
		}
		fieldNum := int32(wire >> 3)
		wireType := int(wire & 0x7)
		if wireType == 4 {
			return fmt.Errorf("proto: AssignmentRequest: wiretype end group for non-group")
		}
		if fieldNum <= 0 {
			return fmt.Errorf("proto: AssignmentRequest: illegal tag %d (wire type %d)", fieldNum, wire)
		}
		switch fieldNum {
		case 1:
			if wireType != 0 {
				return fmt.Errorf("proto: wrong wireType = %d for field EpochStart", wireType)
			}
			m.EpochStart = 0
			for shift := uint(0); ; shift += 7 {
				if shift >= 64 {
					return ErrIntOverflowServices
				}
				if iNdEx >= l {
					return io.ErrUnexpectedEOF
				}
				b := dAtA[iNdEx]
				iNdEx++
				m.EpochStart |= uint64(b&0x7F) << shift
				if b < 0x80 {
					break
				}
			}
		case 2:
			if wireType != 2 {
				return fmt.Errorf("proto: wrong wireType = %d for field PublicKeys", wireType)
			}
			var byteLen int
			for shift := uint(0); ; shift += 7 {
				if shift >= 64 {
					return ErrIntOverflowServices
				}
				if iNdEx >= l {
					return io.ErrUnexpectedEOF
				}
				b := dAtA[iNdEx]
				iNdEx++
				byteLen |= int(b&0x7F) << shift
				if b < 0x80 {
					break
				}
			}
			if byteLen < 0 {
				return ErrInvalidLengthServices
			}
			postIndex := iNdEx + byteLen
			if postIndex < 0 {
				return ErrInvalidLengthServices
			}
			if postIndex > l {
				return io.ErrUnexpectedEOF
			}
			m.PublicKeys = append(m.PublicKeys, make([]byte, postIndex-iNdEx))
			copy(m.PublicKeys[len(m.PublicKeys)-1], dAtA[iNdEx:postIndex])
			iNdEx = postIndex
		default:
			iNdEx = preIndex
			skippy, err := skipServices(dAtA[iNdEx:])
			if err != nil {
				return err
			}
			if skippy < 0 {
				return ErrInvalidLengthServices
			}
			if (iNdEx + skippy) < 0 {
				return ErrInvalidLengthServices
			}
			if (iNdEx + skippy) > l {
				return io.ErrUnexpectedEOF
			}
			m.XXX_unrecognized = append(m.XXX_unrecognized, dAtA[iNdEx:iNdEx+skippy]...)
			iNdEx += skippy
		}
	}

	if iNdEx > l {
		return io.ErrUnexpectedEOF
	}
	return nil
}
func (m *AssignmentResponse) Unmarshal(dAtA []byte) error {
	l := len(dAtA)
	iNdEx := 0
	for iNdEx < l {
		preIndex := iNdEx
		var wire uint64
		for shift := uint(0); ; shift += 7 {
			if shift >= 64 {
				return ErrIntOverflowServices
			}
			if iNdEx >= l {
				return io.ErrUnexpectedEOF
			}
			b := dAtA[iNdEx]
			iNdEx++
			wire |= uint64(b&0x7F) << shift
			if b < 0x80 {
				break
			}
		}
		fieldNum := int32(wire >> 3)
		wireType := int(wire & 0x7)
		if wireType == 4 {
			return fmt.Errorf("proto: AssignmentResponse: wiretype end group for non-group")
		}
		if fieldNum <= 0 {
			return fmt.Errorf("proto: AssignmentResponse: illegal tag %d (wire type %d)", fieldNum, wire)
		}
		switch fieldNum {
		case 1:
			if wireType != 2 {
				return fmt.Errorf("proto: wrong wireType = %d for field ValidatorAssignment", wireType)
			}
			var msglen int
			for shift := uint(0); ; shift += 7 {
				if shift >= 64 {
					return ErrIntOverflowServices
				}
				if iNdEx >= l {
					return io.ErrUnexpectedEOF
				}
				b := dAtA[iNdEx]
				iNdEx++
				msglen |= int(b&0x7F) << shift
				if b < 0x80 {
					break
				}
			}
			if msglen < 0 {
				return ErrInvalidLengthServices
			}
			postIndex := iNdEx + msglen
			if postIndex < 0 {
				return ErrInvalidLengthServices
			}
			if postIndex > l {
				return io.ErrUnexpectedEOF
			}
			m.ValidatorAssignment = append(m.ValidatorAssignment, &AssignmentResponse_ValidatorAssignment{})
			if err := m.ValidatorAssignment[len(m.ValidatorAssignment)-1].Unmarshal(dAtA[iNdEx:postIndex]); err != nil {
				return err
			}
			iNdEx = postIndex
		default:
			iNdEx = preIndex
			skippy, err := skipServices(dAtA[iNdEx:])
			if err != nil {
				return err
			}
			if skippy < 0 {
				return ErrInvalidLengthServices
			}
			if (iNdEx + skippy) < 0 {
				return ErrInvalidLengthServices
			}
			if (iNdEx + skippy) > l {
				return io.ErrUnexpectedEOF
			}
			m.XXX_unrecognized = append(m.XXX_unrecognized, dAtA[iNdEx:iNdEx+skippy]...)
			iNdEx += skippy
		}
	}

	if iNdEx > l {
		return io.ErrUnexpectedEOF
	}
	return nil
}
func (m *AssignmentResponse_ValidatorAssignment) Unmarshal(dAtA []byte) error {
	l := len(dAtA)
	iNdEx := 0
	for iNdEx < l {
		preIndex := iNdEx
		var wire uint64
		for shift := uint(0); ; shift += 7 {
			if shift >= 64 {
				return ErrIntOverflowServices
			}
			if iNdEx >= l {
				return io.ErrUnexpectedEOF
			}
			b := dAtA[iNdEx]
			iNdEx++
			wire |= uint64(b&0x7F) << shift
			if b < 0x80 {
				break
			}
		}
		fieldNum := int32(wire >> 3)
		wireType := int(wire & 0x7)
		if wireType == 4 {
			return fmt.Errorf("proto: ValidatorAssignment: wiretype end group for non-group")
		}
		if fieldNum <= 0 {
			return fmt.Errorf("proto: ValidatorAssignment: illegal tag %d (wire type %d)", fieldNum, wire)
		}
		switch fieldNum {
		case 1:
			if wireType == 0 {
				var v uint64
				for shift := uint(0); ; shift += 7 {
					if shift >= 64 {
						return ErrIntOverflowServices
					}
					if iNdEx >= l {
						return io.ErrUnexpectedEOF
					}
					b := dAtA[iNdEx]
					iNdEx++
					v |= uint64(b&0x7F) << shift
					if b < 0x80 {
						break
					}
				}
				m.Committee = append(m.Committee, v)
			} else if wireType == 2 {
				var packedLen int
				for shift := uint(0); ; shift += 7 {
					if shift >= 64 {
						return ErrIntOverflowServices
					}
					if iNdEx >= l {
						return io.ErrUnexpectedEOF
					}
					b := dAtA[iNdEx]
					iNdEx++
					packedLen |= int(b&0x7F) << shift
					if b < 0x80 {
						break
					}
				}
				if packedLen < 0 {
					return ErrInvalidLengthServices
				}
				postIndex := iNdEx + packedLen
				if postIndex < 0 {
					return ErrInvalidLengthServices
				}
				if postIndex > l {
					return io.ErrUnexpectedEOF
				}
				var elementCount int
				var count int
				for _, integer := range dAtA[iNdEx:postIndex] {
					if integer < 128 {
						count++
					}
				}
				elementCount = count
				if elementCount != 0 && len(m.Committee) == 0 {
					m.Committee = make([]uint64, 0, elementCount)
				}
				for iNdEx < postIndex {
					var v uint64
					for shift := uint(0); ; shift += 7 {
						if shift >= 64 {
							return ErrIntOverflowServices
						}
						if iNdEx >= l {
							return io.ErrUnexpectedEOF
						}
						b := dAtA[iNdEx]
						iNdEx++
						v |= uint64(b&0x7F) << shift
						if b < 0x80 {
							break
						}
					}
					m.Committee = append(m.Committee, v)
				}
			} else {
				return fmt.Errorf("proto: wrong wireType = %d for field Committee", wireType)
			}
		case 2:
			if wireType != 0 {
				return fmt.Errorf("proto: wrong wireType = %d for field CommitteeIndex", wireType)
			}
			m.CommitteeIndex = 0
			for shift := uint(0); ; shift += 7 {
				if shift >= 64 {
					return ErrIntOverflowServices
				}
				if iNdEx >= l {
					return io.ErrUnexpectedEOF
				}
				b := dAtA[iNdEx]
				iNdEx++
				m.CommitteeIndex |= uint64(b&0x7F) << shift
				if b < 0x80 {
					break
				}
			}
		case 3:
			if wireType != 0 {
				return fmt.Errorf("proto: wrong wireType = %d for field AttesterSlot", wireType)
			}
			m.AttesterSlot = 0
			for shift := uint(0); ; shift += 7 {
				if shift >= 64 {
					return ErrIntOverflowServices
				}
				if iNdEx >= l {
					return io.ErrUnexpectedEOF
				}
				b := dAtA[iNdEx]
				iNdEx++
				m.AttesterSlot |= uint64(b&0x7F) << shift
				if b < 0x80 {
					break
				}
			}
		case 4:
			if wireType != 0 {
				return fmt.Errorf("proto: wrong wireType = %d for field ProposerSlot", wireType)
			}
			m.ProposerSlot = 0
			for shift := uint(0); ; shift += 7 {
				if shift >= 64 {
					return ErrIntOverflowServices
				}
				if iNdEx >= l {
					return io.ErrUnexpectedEOF
				}
				b := dAtA[iNdEx]
				iNdEx++
				m.ProposerSlot |= uint64(b&0x7F) << shift
				if b < 0x80 {
					break
				}
			}
		case 5:
			if wireType != 2 {
				return fmt.Errorf("proto: wrong wireType = %d for field PublicKey", wireType)
			}
			var byteLen int
			for shift := uint(0); ; shift += 7 {
				if shift >= 64 {
					return ErrIntOverflowServices
				}
				if iNdEx >= l {
					return io.ErrUnexpectedEOF
				}
				b := dAtA[iNdEx]
				iNdEx++
				byteLen |= int(b&0x7F) << shift
				if b < 0x80 {
					break
				}
			}
			if byteLen < 0 {
				return ErrInvalidLengthServices
			}
			postIndex := iNdEx + byteLen
			if postIndex < 0 {
				return ErrInvalidLengthServices
			}
			if postIndex > l {
				return io.ErrUnexpectedEOF
			}
			m.PublicKey = append(m.PublicKey[:0], dAtA[iNdEx:postIndex]...)
			if m.PublicKey == nil {
				m.PublicKey = []byte{}
			}
			iNdEx = postIndex
		case 6:
			if wireType != 0 {
				return fmt.Errorf("proto: wrong wireType = %d for field Status", wireType)
			}
			m.Status = 0
			for shift := uint(0); ; shift += 7 {
				if shift >= 64 {
					return ErrIntOverflowServices
				}
				if iNdEx >= l {
					return io.ErrUnexpectedEOF
				}
				b := dAtA[iNdEx]
				iNdEx++
				m.Status |= ValidatorStatus(b&0x7F) << shift
				if b < 0x80 {
					break
				}
			}
		default:
			iNdEx = preIndex
			skippy, err := skipServices(dAtA[iNdEx:])
			if err != nil {
				return err
			}
			if skippy < 0 {
				return ErrInvalidLengthServices
			}
			if (iNdEx + skippy) < 0 {
				return ErrInvalidLengthServices
			}
			if (iNdEx + skippy) > l {
				return io.ErrUnexpectedEOF
			}
			m.XXX_unrecognized = append(m.XXX_unrecognized, dAtA[iNdEx:iNdEx+skippy]...)
			iNdEx += skippy
		}
	}

	if iNdEx > l {
		return io.ErrUnexpectedEOF
	}
	return nil
}
func (m *ValidatorStatusResponse) Unmarshal(dAtA []byte) error {
	l := len(dAtA)
	iNdEx := 0
	for iNdEx < l {
		preIndex := iNdEx
		var wire uint64
		for shift := uint(0); ; shift += 7 {
			if shift >= 64 {
				return ErrIntOverflowServices
			}
			if iNdEx >= l {
				return io.ErrUnexpectedEOF
			}
			b := dAtA[iNdEx]
			iNdEx++
			wire |= uint64(b&0x7F) << shift
			if b < 0x80 {
				break
			}
		}
		fieldNum := int32(wire >> 3)
		wireType := int(wire & 0x7)
		if wireType == 4 {
			return fmt.Errorf("proto: ValidatorStatusResponse: wiretype end group for non-group")
		}
		if fieldNum <= 0 {
			return fmt.Errorf("proto: ValidatorStatusResponse: illegal tag %d (wire type %d)", fieldNum, wire)
		}
		switch fieldNum {
		case 1:
			if wireType != 0 {
				return fmt.Errorf("proto: wrong wireType = %d for field Status", wireType)
			}
			m.Status = 0
			for shift := uint(0); ; shift += 7 {
				if shift >= 64 {
					return ErrIntOverflowServices
				}
				if iNdEx >= l {
					return io.ErrUnexpectedEOF
				}
				b := dAtA[iNdEx]
				iNdEx++
				m.Status |= ValidatorStatus(b&0x7F) << shift
				if b < 0x80 {
					break
				}
			}
		case 2:
			if wireType != 0 {
				return fmt.Errorf("proto: wrong wireType = %d for field Eth1DepositBlockNumber", wireType)
			}
			m.Eth1DepositBlockNumber = 0
			for shift := uint(0); ; shift += 7 {
				if shift >= 64 {
					return ErrIntOverflowServices
				}
				if iNdEx >= l {
					return io.ErrUnexpectedEOF
				}
				b := dAtA[iNdEx]
				iNdEx++
				m.Eth1DepositBlockNumber |= uint64(b&0x7F) << shift
				if b < 0x80 {
					break
				}
			}
		case 3:
			if wireType != 0 {
				return fmt.Errorf("proto: wrong wireType = %d for field DepositInclusionSlot", wireType)
			}
			m.DepositInclusionSlot = 0
			for shift := uint(0); ; shift += 7 {
				if shift >= 64 {
					return ErrIntOverflowServices
				}
				if iNdEx >= l {
					return io.ErrUnexpectedEOF
				}
				b := dAtA[iNdEx]
				iNdEx++
				m.DepositInclusionSlot |= uint64(b&0x7F) << shift
				if b < 0x80 {
					break
				}
			}
		case 4:
			if wireType != 0 {
				return fmt.Errorf("proto: wrong wireType = %d for field ActivationEpoch", wireType)
			}
			m.ActivationEpoch = 0
			for shift := uint(0); ; shift += 7 {
				if shift >= 64 {
					return ErrIntOverflowServices
				}
				if iNdEx >= l {
					return io.ErrUnexpectedEOF
				}
				b := dAtA[iNdEx]
				iNdEx++
				m.ActivationEpoch |= uint64(b&0x7F) << shift
				if b < 0x80 {
					break
				}
			}
		case 5:
			if wireType != 0 {
				return fmt.Errorf("proto: wrong wireType = %d for field PositionInActivationQueue", wireType)
			}
			m.PositionInActivationQueue = 0
			for shift := uint(0); ; shift += 7 {
				if shift >= 64 {
					return ErrIntOverflowServices
				}
				if iNdEx >= l {
					return io.ErrUnexpectedEOF
				}
				b := dAtA[iNdEx]
				iNdEx++
				m.PositionInActivationQueue |= uint64(b&0x7F) << shift
				if b < 0x80 {
					break
				}
			}
		default:
			iNdEx = preIndex
			skippy, err := skipServices(dAtA[iNdEx:])
			if err != nil {
				return err
			}
			if skippy < 0 {
				return ErrInvalidLengthServices
			}
			if (iNdEx + skippy) < 0 {
				return ErrInvalidLengthServices
			}
			if (iNdEx + skippy) > l {
				return io.ErrUnexpectedEOF
			}
			m.XXX_unrecognized = append(m.XXX_unrecognized, dAtA[iNdEx:iNdEx+skippy]...)
			iNdEx += skippy
=======
>>>>>>> e7b94123
		}
	}
	if m.XXX_unrecognized != nil {
		n += len(m.XXX_unrecognized)
	}
	return n
}

func sovServices(x uint64) (n int) {
	return (math_bits.Len64(x|1) + 6) / 7
}
func sozServices(x uint64) (n int) {
	return sovServices(uint64((x << 1) ^ uint64((int64(x) >> 63))))
}
func (m *AggregationRequest) Unmarshal(dAtA []byte) error {
	l := len(dAtA)
	iNdEx := 0
	for iNdEx < l {
		preIndex := iNdEx
		var wire uint64
		for shift := uint(0); ; shift += 7 {
			if shift >= 64 {
				return ErrIntOverflowServices
			}
			if iNdEx >= l {
				return io.ErrUnexpectedEOF
			}
			b := dAtA[iNdEx]
			iNdEx++
			wire |= uint64(b&0x7F) << shift
			if b < 0x80 {
				break
			}
		}
		fieldNum := int32(wire >> 3)
		wireType := int(wire & 0x7)
		if wireType == 4 {
			return fmt.Errorf("proto: AggregationRequest: wiretype end group for non-group")
		}
		if fieldNum <= 0 {
			return fmt.Errorf("proto: AggregationRequest: illegal tag %d (wire type %d)", fieldNum, wire)
		}
		switch fieldNum {
		case 1:
			if wireType != 0 {
				return fmt.Errorf("proto: wrong wireType = %d for field Slot", wireType)
			}
			m.Slot = 0
			for shift := uint(0); ; shift += 7 {
				if shift >= 64 {
					return ErrIntOverflowServices
				}
				if iNdEx >= l {
					return io.ErrUnexpectedEOF
				}
				b := dAtA[iNdEx]
				iNdEx++
				m.Slot |= uint64(b&0x7F) << shift
				if b < 0x80 {
					break
				}
			}
		case 2:
			if wireType != 0 {
				return fmt.Errorf("proto: wrong wireType = %d for field CommitteeIndex", wireType)
			}
			m.CommitteeIndex = 0
			for shift := uint(0); ; shift += 7 {
				if shift >= 64 {
					return ErrIntOverflowServices
				}
				if iNdEx >= l {
					return io.ErrUnexpectedEOF
				}
				b := dAtA[iNdEx]
				iNdEx++
				m.CommitteeIndex |= uint64(b&0x7F) << shift
				if b < 0x80 {
					break
				}
			}
		case 3:
			if wireType != 2 {
				return fmt.Errorf("proto: wrong wireType = %d for field PublicKey", wireType)
			}
			var byteLen int
			for shift := uint(0); ; shift += 7 {
				if shift >= 64 {
					return ErrIntOverflowServices
				}
				if iNdEx >= l {
					return io.ErrUnexpectedEOF
				}
				b := dAtA[iNdEx]
				iNdEx++
				byteLen |= int(b&0x7F) << shift
				if b < 0x80 {
					break
				}
			}
			if byteLen < 0 {
				return ErrInvalidLengthServices
			}
			postIndex := iNdEx + byteLen
			if postIndex < 0 {
				return ErrInvalidLengthServices
			}
			if postIndex > l {
				return io.ErrUnexpectedEOF
			}
			m.PublicKey = append(m.PublicKey[:0], dAtA[iNdEx:postIndex]...)
			if m.PublicKey == nil {
				m.PublicKey = []byte{}
			}
			iNdEx = postIndex
<<<<<<< HEAD
		default:
			iNdEx = preIndex
			skippy, err := skipServices(dAtA[iNdEx:])
			if err != nil {
				return err
			}
			if skippy < 0 {
				return ErrInvalidLengthServices
			}
			if (iNdEx + skippy) < 0 {
				return ErrInvalidLengthServices
			}
			if (iNdEx + skippy) > l {
				return io.ErrUnexpectedEOF
			}
			m.XXX_unrecognized = append(m.XXX_unrecognized, dAtA[iNdEx:iNdEx+skippy]...)
			iNdEx += skippy
		}
	}

	if iNdEx > l {
		return io.ErrUnexpectedEOF
	}
	return nil
}
func (m *DomainResponse) Unmarshal(dAtA []byte) error {
	l := len(dAtA)
	iNdEx := 0
	for iNdEx < l {
		preIndex := iNdEx
		var wire uint64
		for shift := uint(0); ; shift += 7 {
			if shift >= 64 {
				return ErrIntOverflowServices
			}
			if iNdEx >= l {
				return io.ErrUnexpectedEOF
			}
			b := dAtA[iNdEx]
			iNdEx++
			wire |= uint64(b&0x7F) << shift
			if b < 0x80 {
				break
			}
		}
		fieldNum := int32(wire >> 3)
		wireType := int(wire & 0x7)
		if wireType == 4 {
			return fmt.Errorf("proto: DomainResponse: wiretype end group for non-group")
		}
		if fieldNum <= 0 {
			return fmt.Errorf("proto: DomainResponse: illegal tag %d (wire type %d)", fieldNum, wire)
		}
		switch fieldNum {
		case 1:
			if wireType != 2 {
				return fmt.Errorf("proto: wrong wireType = %d for field SignatureDomain", wireType)
=======
		case 4:
			if wireType != 2 {
				return fmt.Errorf("proto: wrong wireType = %d for field SlotSignature", wireType)
>>>>>>> e7b94123
			}
			var byteLen int
			for shift := uint(0); ; shift += 7 {
				if shift >= 64 {
					return ErrIntOverflowServices
				}
				if iNdEx >= l {
					return io.ErrUnexpectedEOF
				}
				b := dAtA[iNdEx]
				iNdEx++
				byteLen |= int(b&0x7F) << shift
				if b < 0x80 {
					break
				}
			}
			if byteLen < 0 {
				return ErrInvalidLengthServices
			}
			postIndex := iNdEx + byteLen
			if postIndex < 0 {
				return ErrInvalidLengthServices
			}
			if postIndex > l {
				return io.ErrUnexpectedEOF
			}
<<<<<<< HEAD
			m.SignatureDomain = append(m.SignatureDomain[:0], dAtA[iNdEx:postIndex]...)
			if m.SignatureDomain == nil {
				m.SignatureDomain = []byte{}
=======
			m.SlotSignature = append(m.SlotSignature[:0], dAtA[iNdEx:postIndex]...)
			if m.SlotSignature == nil {
				m.SlotSignature = []byte{}
>>>>>>> e7b94123
			}
			iNdEx = postIndex
		default:
			iNdEx = preIndex
			skippy, err := skipServices(dAtA[iNdEx:])
			if err != nil {
				return err
			}
			if skippy < 0 {
				return ErrInvalidLengthServices
			}
			if (iNdEx + skippy) < 0 {
				return ErrInvalidLengthServices
			}
			if (iNdEx + skippy) > l {
				return io.ErrUnexpectedEOF
			}
			m.XXX_unrecognized = append(m.XXX_unrecognized, dAtA[iNdEx:iNdEx+skippy]...)
			iNdEx += skippy
		}
	}

	if iNdEx > l {
		return io.ErrUnexpectedEOF
	}
	return nil
}
func (m *AggregationResponse) Unmarshal(dAtA []byte) error {
	l := len(dAtA)
	iNdEx := 0
	for iNdEx < l {
		preIndex := iNdEx
		var wire uint64
		for shift := uint(0); ; shift += 7 {
			if shift >= 64 {
				return ErrIntOverflowServices
			}
			if iNdEx >= l {
				return io.ErrUnexpectedEOF
			}
			b := dAtA[iNdEx]
			iNdEx++
			wire |= uint64(b&0x7F) << shift
			if b < 0x80 {
				break
			}
		}
		fieldNum := int32(wire >> 3)
		wireType := int(wire & 0x7)
		if wireType == 4 {
			return fmt.Errorf("proto: AggregationResponse: wiretype end group for non-group")
		}
		if fieldNum <= 0 {
			return fmt.Errorf("proto: AggregationResponse: illegal tag %d (wire type %d)", fieldNum, wire)
		}
		switch fieldNum {
		case 1:
			if wireType != 2 {
				return fmt.Errorf("proto: wrong wireType = %d for field Root", wireType)
			}
			var byteLen int
			for shift := uint(0); ; shift += 7 {
				if shift >= 64 {
					return ErrIntOverflowServices
				}
				if iNdEx >= l {
					return io.ErrUnexpectedEOF
				}
				b := dAtA[iNdEx]
				iNdEx++
				byteLen |= int(b&0x7F) << shift
				if b < 0x80 {
					break
				}
			}
			if byteLen < 0 {
				return ErrInvalidLengthServices
			}
			postIndex := iNdEx + byteLen
			if postIndex < 0 {
				return ErrInvalidLengthServices
			}
			if postIndex > l {
				return io.ErrUnexpectedEOF
			}
			m.Root = append(m.Root[:0], dAtA[iNdEx:postIndex]...)
			if m.Root == nil {
				m.Root = []byte{}
			}
			iNdEx = postIndex
		default:
			iNdEx = preIndex
			skippy, err := skipServices(dAtA[iNdEx:])
			if err != nil {
				return err
			}
			if skippy < 0 {
				return ErrInvalidLengthServices
			}
			if (iNdEx + skippy) < 0 {
				return ErrInvalidLengthServices
			}
			if (iNdEx + skippy) > l {
				return io.ErrUnexpectedEOF
			}
			m.XXX_unrecognized = append(m.XXX_unrecognized, dAtA[iNdEx:iNdEx+skippy]...)
			iNdEx += skippy
		}
	}

	if iNdEx > l {
		return io.ErrUnexpectedEOF
	}
	return nil
}
func (m *ExitedValidatorsRequest) Unmarshal(dAtA []byte) error {
	l := len(dAtA)
	iNdEx := 0
	for iNdEx < l {
		preIndex := iNdEx
		var wire uint64
		for shift := uint(0); ; shift += 7 {
			if shift >= 64 {
				return ErrIntOverflowServices
			}
			if iNdEx >= l {
				return io.ErrUnexpectedEOF
			}
			b := dAtA[iNdEx]
			iNdEx++
			wire |= uint64(b&0x7F) << shift
			if b < 0x80 {
				break
			}
		}
		fieldNum := int32(wire >> 3)
		wireType := int(wire & 0x7)
		if wireType == 4 {
			return fmt.Errorf("proto: ExitedValidatorsRequest: wiretype end group for non-group")
		}
		if fieldNum <= 0 {
			return fmt.Errorf("proto: ExitedValidatorsRequest: illegal tag %d (wire type %d)", fieldNum, wire)
		}
		switch fieldNum {
		case 1:
			if wireType != 2 {
				return fmt.Errorf("proto: wrong wireType = %d for field PublicKeys", wireType)
			}
			var byteLen int
			for shift := uint(0); ; shift += 7 {
				if shift >= 64 {
					return ErrIntOverflowServices
				}
				if iNdEx >= l {
					return io.ErrUnexpectedEOF
				}
				b := dAtA[iNdEx]
				iNdEx++
				byteLen |= int(b&0x7F) << shift
				if b < 0x80 {
					break
				}
			}
			if byteLen < 0 {
				return ErrInvalidLengthServices
			}
			postIndex := iNdEx + byteLen
			if postIndex < 0 {
				return ErrInvalidLengthServices
			}
			if postIndex > l {
				return io.ErrUnexpectedEOF
			}
			m.PublicKeys = append(m.PublicKeys, make([]byte, postIndex-iNdEx))
			copy(m.PublicKeys[len(m.PublicKeys)-1], dAtA[iNdEx:postIndex])
			iNdEx = postIndex
		default:
			iNdEx = preIndex
			skippy, err := skipServices(dAtA[iNdEx:])
			if err != nil {
				return err
			}
			if skippy < 0 {
				return ErrInvalidLengthServices
			}
			if (iNdEx + skippy) < 0 {
				return ErrInvalidLengthServices
			}
			if (iNdEx + skippy) > l {
				return io.ErrUnexpectedEOF
			}
			m.XXX_unrecognized = append(m.XXX_unrecognized, dAtA[iNdEx:iNdEx+skippy]...)
			iNdEx += skippy
		}
	}

	if iNdEx > l {
		return io.ErrUnexpectedEOF
	}
	return nil
}
func (m *ExitedValidatorsResponse) Unmarshal(dAtA []byte) error {
	l := len(dAtA)
	iNdEx := 0
	for iNdEx < l {
		preIndex := iNdEx
		var wire uint64
		for shift := uint(0); ; shift += 7 {
			if shift >= 64 {
				return ErrIntOverflowServices
			}
			if iNdEx >= l {
				return io.ErrUnexpectedEOF
			}
			b := dAtA[iNdEx]
			iNdEx++
			wire |= uint64(b&0x7F) << shift
			if b < 0x80 {
				break
			}
		}
		fieldNum := int32(wire >> 3)
		wireType := int(wire & 0x7)
		if wireType == 4 {
			return fmt.Errorf("proto: ExitedValidatorsResponse: wiretype end group for non-group")
		}
		if fieldNum <= 0 {
			return fmt.Errorf("proto: ExitedValidatorsResponse: illegal tag %d (wire type %d)", fieldNum, wire)
		}
		switch fieldNum {
		case 1:
			if wireType != 2 {
				return fmt.Errorf("proto: wrong wireType = %d for field PublicKeys", wireType)
			}
			var byteLen int
			for shift := uint(0); ; shift += 7 {
				if shift >= 64 {
					return ErrIntOverflowServices
				}
				if iNdEx >= l {
					return io.ErrUnexpectedEOF
				}
				b := dAtA[iNdEx]
				iNdEx++
				byteLen |= int(b&0x7F) << shift
				if b < 0x80 {
					break
				}
			}
			if byteLen < 0 {
				return ErrInvalidLengthServices
			}
			postIndex := iNdEx + byteLen
			if postIndex < 0 {
				return ErrInvalidLengthServices
			}
			if postIndex > l {
				return io.ErrUnexpectedEOF
			}
			m.PublicKeys = append(m.PublicKeys, make([]byte, postIndex-iNdEx))
			copy(m.PublicKeys[len(m.PublicKeys)-1], dAtA[iNdEx:postIndex])
			iNdEx = postIndex
		default:
			iNdEx = preIndex
			skippy, err := skipServices(dAtA[iNdEx:])
			if err != nil {
				return err
			}
			if skippy < 0 {
				return ErrInvalidLengthServices
			}
			if (iNdEx + skippy) < 0 {
				return ErrInvalidLengthServices
			}
			if (iNdEx + skippy) > l {
				return io.ErrUnexpectedEOF
			}
			m.XXX_unrecognized = append(m.XXX_unrecognized, dAtA[iNdEx:iNdEx+skippy]...)
			iNdEx += skippy
		}
	}

	if iNdEx > l {
		return io.ErrUnexpectedEOF
	}
	return nil
}
func skipServices(dAtA []byte) (n int, err error) {
	l := len(dAtA)
	iNdEx := 0
	depth := 0
	for iNdEx < l {
		var wire uint64
		for shift := uint(0); ; shift += 7 {
			if shift >= 64 {
				return 0, ErrIntOverflowServices
			}
			if iNdEx >= l {
				return 0, io.ErrUnexpectedEOF
			}
			b := dAtA[iNdEx]
			iNdEx++
			wire |= (uint64(b) & 0x7F) << shift
			if b < 0x80 {
				break
			}
		}
		wireType := int(wire & 0x7)
		switch wireType {
		case 0:
			for shift := uint(0); ; shift += 7 {
				if shift >= 64 {
					return 0, ErrIntOverflowServices
				}
				if iNdEx >= l {
					return 0, io.ErrUnexpectedEOF
				}
				iNdEx++
				if dAtA[iNdEx-1] < 0x80 {
					break
				}
			}
		case 1:
			iNdEx += 8
		case 2:
			var length int
			for shift := uint(0); ; shift += 7 {
				if shift >= 64 {
					return 0, ErrIntOverflowServices
				}
				if iNdEx >= l {
					return 0, io.ErrUnexpectedEOF
				}
				b := dAtA[iNdEx]
				iNdEx++
				length |= (int(b) & 0x7F) << shift
				if b < 0x80 {
					break
				}
			}
			if length < 0 {
				return 0, ErrInvalidLengthServices
			}
			iNdEx += length
		case 3:
			depth++
		case 4:
			if depth == 0 {
				return 0, ErrUnexpectedEndOfGroupServices
			}
			depth--
		case 5:
			iNdEx += 4
		default:
			return 0, fmt.Errorf("proto: illegal wireType %d", wireType)
		}
		if iNdEx < 0 {
			return 0, ErrInvalidLengthServices
		}
		if depth == 0 {
			return iNdEx, nil
		}
	}
	return 0, io.ErrUnexpectedEOF
}

var (
	ErrInvalidLengthServices        = fmt.Errorf("proto: negative length found during unmarshaling")
	ErrIntOverflowServices          = fmt.Errorf("proto: integer overflow")
	ErrUnexpectedEndOfGroupServices = fmt.Errorf("proto: unexpected end of group")
)<|MERGE_RESOLUTION|>--- conflicted
+++ resolved
@@ -630,2603 +630,7 @@
 	return n
 }
 
-<<<<<<< HEAD
-func (m *AssignmentResponse_ValidatorAssignment) Reset() {
-	*m = AssignmentResponse_ValidatorAssignment{}
-}
-func (m *AssignmentResponse_ValidatorAssignment) String() string { return proto.CompactTextString(m) }
-func (*AssignmentResponse_ValidatorAssignment) ProtoMessage()    {}
-func (*AssignmentResponse_ValidatorAssignment) Descriptor() ([]byte, []int) {
-	return fileDescriptor_9eb4e94b85965285, []int{16, 0}
-}
-func (m *AssignmentResponse_ValidatorAssignment) XXX_Unmarshal(b []byte) error {
-	return m.Unmarshal(b)
-}
-func (m *AssignmentResponse_ValidatorAssignment) XXX_Marshal(b []byte, deterministic bool) ([]byte, error) {
-	if deterministic {
-		return xxx_messageInfo_AssignmentResponse_ValidatorAssignment.Marshal(b, m, deterministic)
-	} else {
-		b = b[:cap(b)]
-		n, err := m.MarshalToSizedBuffer(b)
-		if err != nil {
-			return nil, err
-		}
-		return b[:n], nil
-	}
-}
-func (m *AssignmentResponse_ValidatorAssignment) XXX_Merge(src proto.Message) {
-	xxx_messageInfo_AssignmentResponse_ValidatorAssignment.Merge(m, src)
-}
-func (m *AssignmentResponse_ValidatorAssignment) XXX_Size() int {
-	return m.Size()
-}
-func (m *AssignmentResponse_ValidatorAssignment) XXX_DiscardUnknown() {
-	xxx_messageInfo_AssignmentResponse_ValidatorAssignment.DiscardUnknown(m)
-}
-
-var xxx_messageInfo_AssignmentResponse_ValidatorAssignment proto.InternalMessageInfo
-
-func (m *AssignmentResponse_ValidatorAssignment) GetCommittee() []uint64 {
-	if m != nil {
-		return m.Committee
-	}
-	return nil
-}
-
-func (m *AssignmentResponse_ValidatorAssignment) GetCommitteeIndex() uint64 {
-	if m != nil {
-		return m.CommitteeIndex
-	}
-	return 0
-}
-
-func (m *AssignmentResponse_ValidatorAssignment) GetAttesterSlot() uint64 {
-	if m != nil {
-		return m.AttesterSlot
-	}
-	return 0
-}
-
-func (m *AssignmentResponse_ValidatorAssignment) GetProposerSlot() uint64 {
-	if m != nil {
-		return m.ProposerSlot
-	}
-	return 0
-}
-
-func (m *AssignmentResponse_ValidatorAssignment) GetPublicKey() []byte {
-	if m != nil {
-		return m.PublicKey
-	}
-	return nil
-}
-
-func (m *AssignmentResponse_ValidatorAssignment) GetStatus() ValidatorStatus {
-	if m != nil {
-		return m.Status
-	}
-	return ValidatorStatus_UNKNOWN_STATUS
-}
-
-type ValidatorStatusResponse struct {
-	Status                    ValidatorStatus `protobuf:"varint,1,opt,name=status,proto3,enum=ethereum.beacon.rpc.v1.ValidatorStatus" json:"status,omitempty"`
-	Eth1DepositBlockNumber    uint64          `protobuf:"varint,2,opt,name=eth1_deposit_block_number,json=eth1DepositBlockNumber,proto3" json:"eth1_deposit_block_number,omitempty"`
-	DepositInclusionSlot      uint64          `protobuf:"varint,3,opt,name=deposit_inclusion_slot,json=depositInclusionSlot,proto3" json:"deposit_inclusion_slot,omitempty"`
-	ActivationEpoch           uint64          `protobuf:"varint,4,opt,name=activation_epoch,json=activationEpoch,proto3" json:"activation_epoch,omitempty"`
-	PositionInActivationQueue uint64          `protobuf:"varint,5,opt,name=position_in_activation_queue,json=positionInActivationQueue,proto3" json:"position_in_activation_queue,omitempty"`
-	XXX_NoUnkeyedLiteral      struct{}        `json:"-"`
-	XXX_unrecognized          []byte          `json:"-"`
-	XXX_sizecache             int32           `json:"-"`
-}
-
-func (m *ValidatorStatusResponse) Reset()         { *m = ValidatorStatusResponse{} }
-func (m *ValidatorStatusResponse) String() string { return proto.CompactTextString(m) }
-func (*ValidatorStatusResponse) ProtoMessage()    {}
-func (*ValidatorStatusResponse) Descriptor() ([]byte, []int) {
-	return fileDescriptor_9eb4e94b85965285, []int{17}
-}
-func (m *ValidatorStatusResponse) XXX_Unmarshal(b []byte) error {
-	return m.Unmarshal(b)
-}
-func (m *ValidatorStatusResponse) XXX_Marshal(b []byte, deterministic bool) ([]byte, error) {
-	if deterministic {
-		return xxx_messageInfo_ValidatorStatusResponse.Marshal(b, m, deterministic)
-	} else {
-		b = b[:cap(b)]
-		n, err := m.MarshalToSizedBuffer(b)
-		if err != nil {
-			return nil, err
-		}
-		return b[:n], nil
-	}
-}
-func (m *ValidatorStatusResponse) XXX_Merge(src proto.Message) {
-	xxx_messageInfo_ValidatorStatusResponse.Merge(m, src)
-}
-func (m *ValidatorStatusResponse) XXX_Size() int {
-	return m.Size()
-}
-func (m *ValidatorStatusResponse) XXX_DiscardUnknown() {
-	xxx_messageInfo_ValidatorStatusResponse.DiscardUnknown(m)
-}
-
-var xxx_messageInfo_ValidatorStatusResponse proto.InternalMessageInfo
-
-func (m *ValidatorStatusResponse) GetStatus() ValidatorStatus {
-	if m != nil {
-		return m.Status
-	}
-	return ValidatorStatus_UNKNOWN_STATUS
-}
-
-func (m *ValidatorStatusResponse) GetEth1DepositBlockNumber() uint64 {
-	if m != nil {
-		return m.Eth1DepositBlockNumber
-	}
-	return 0
-}
-
-func (m *ValidatorStatusResponse) GetDepositInclusionSlot() uint64 {
-	if m != nil {
-		return m.DepositInclusionSlot
-	}
-	return 0
-}
-
-func (m *ValidatorStatusResponse) GetActivationEpoch() uint64 {
-	if m != nil {
-		return m.ActivationEpoch
-	}
-	return 0
-}
-
-func (m *ValidatorStatusResponse) GetPositionInActivationQueue() uint64 {
-	if m != nil {
-		return m.PositionInActivationQueue
-	}
-	return 0
-}
-
-type DomainRequest struct {
-	Epoch                uint64   `protobuf:"varint,1,opt,name=epoch,proto3" json:"epoch,omitempty"`
-	Domain               []byte   `protobuf:"bytes,2,opt,name=domain,proto3" json:"domain,omitempty"`
-	XXX_NoUnkeyedLiteral struct{} `json:"-"`
-	XXX_unrecognized     []byte   `json:"-"`
-	XXX_sizecache        int32    `json:"-"`
-}
-
-func (m *DomainRequest) Reset()         { *m = DomainRequest{} }
-func (m *DomainRequest) String() string { return proto.CompactTextString(m) }
-func (*DomainRequest) ProtoMessage()    {}
-func (*DomainRequest) Descriptor() ([]byte, []int) {
-	return fileDescriptor_9eb4e94b85965285, []int{18}
-}
-func (m *DomainRequest) XXX_Unmarshal(b []byte) error {
-	return m.Unmarshal(b)
-}
-func (m *DomainRequest) XXX_Marshal(b []byte, deterministic bool) ([]byte, error) {
-	if deterministic {
-		return xxx_messageInfo_DomainRequest.Marshal(b, m, deterministic)
-	} else {
-		b = b[:cap(b)]
-		n, err := m.MarshalToSizedBuffer(b)
-		if err != nil {
-			return nil, err
-		}
-		return b[:n], nil
-	}
-}
-func (m *DomainRequest) XXX_Merge(src proto.Message) {
-	xxx_messageInfo_DomainRequest.Merge(m, src)
-}
-func (m *DomainRequest) XXX_Size() int {
-	return m.Size()
-}
-func (m *DomainRequest) XXX_DiscardUnknown() {
-	xxx_messageInfo_DomainRequest.DiscardUnknown(m)
-}
-
-var xxx_messageInfo_DomainRequest proto.InternalMessageInfo
-
-func (m *DomainRequest) GetEpoch() uint64 {
-	if m != nil {
-		return m.Epoch
-	}
-	return 0
-}
-
-func (m *DomainRequest) GetDomain() []byte {
-	if m != nil {
-		return m.Domain
-	}
-	return nil
-}
-
-type DomainResponse struct {
-	SignatureDomain      []byte   `protobuf:"bytes,1,opt,name=signature_domain,json=signatureDomain,proto3" json:"signature_domain,omitempty"`
-	XXX_NoUnkeyedLiteral struct{} `json:"-"`
-	XXX_unrecognized     []byte   `json:"-"`
-	XXX_sizecache        int32    `json:"-"`
-}
-
-func (m *DomainResponse) Reset()         { *m = DomainResponse{} }
-func (m *DomainResponse) String() string { return proto.CompactTextString(m) }
-func (*DomainResponse) ProtoMessage()    {}
-func (*DomainResponse) Descriptor() ([]byte, []int) {
-	return fileDescriptor_9eb4e94b85965285, []int{19}
-}
-func (m *DomainResponse) XXX_Unmarshal(b []byte) error {
-	return m.Unmarshal(b)
-}
-func (m *DomainResponse) XXX_Marshal(b []byte, deterministic bool) ([]byte, error) {
-	if deterministic {
-		return xxx_messageInfo_DomainResponse.Marshal(b, m, deterministic)
-	} else {
-		b = b[:cap(b)]
-		n, err := m.MarshalToSizedBuffer(b)
-		if err != nil {
-			return nil, err
-		}
-		return b[:n], nil
-	}
-}
-func (m *DomainResponse) XXX_Merge(src proto.Message) {
-	xxx_messageInfo_DomainResponse.Merge(m, src)
-}
-func (m *DomainResponse) XXX_Size() int {
-	return m.Size()
-}
-func (m *DomainResponse) XXX_DiscardUnknown() {
-	xxx_messageInfo_DomainResponse.DiscardUnknown(m)
-}
-
-var xxx_messageInfo_DomainResponse proto.InternalMessageInfo
-
-func (m *DomainResponse) GetSignatureDomain() []byte {
-	if m != nil {
-		return m.SignatureDomain
-	}
-	return nil
-}
-
-type BlockTreeResponse struct {
-	Tree                 []*BlockTreeResponse_TreeNode `protobuf:"bytes,1,rep,name=tree,proto3" json:"tree,omitempty"`
-	XXX_NoUnkeyedLiteral struct{}                      `json:"-"`
-	XXX_unrecognized     []byte                        `json:"-"`
-	XXX_sizecache        int32                         `json:"-"`
-}
-
-func (m *BlockTreeResponse) Reset()         { *m = BlockTreeResponse{} }
-func (m *BlockTreeResponse) String() string { return proto.CompactTextString(m) }
-func (*BlockTreeResponse) ProtoMessage()    {}
-func (*BlockTreeResponse) Descriptor() ([]byte, []int) {
-	return fileDescriptor_9eb4e94b85965285, []int{20}
-}
-func (m *BlockTreeResponse) XXX_Unmarshal(b []byte) error {
-	return m.Unmarshal(b)
-}
-func (m *BlockTreeResponse) XXX_Marshal(b []byte, deterministic bool) ([]byte, error) {
-	if deterministic {
-		return xxx_messageInfo_BlockTreeResponse.Marshal(b, m, deterministic)
-	} else {
-		b = b[:cap(b)]
-		n, err := m.MarshalToSizedBuffer(b)
-		if err != nil {
-			return nil, err
-		}
-		return b[:n], nil
-	}
-}
-func (m *BlockTreeResponse) XXX_Merge(src proto.Message) {
-	xxx_messageInfo_BlockTreeResponse.Merge(m, src)
-}
-func (m *BlockTreeResponse) XXX_Size() int {
-	return m.Size()
-}
-func (m *BlockTreeResponse) XXX_DiscardUnknown() {
-	xxx_messageInfo_BlockTreeResponse.DiscardUnknown(m)
-}
-
-var xxx_messageInfo_BlockTreeResponse proto.InternalMessageInfo
-
-func (m *BlockTreeResponse) GetTree() []*BlockTreeResponse_TreeNode {
-	if m != nil {
-		return m.Tree
-	}
-	return nil
-}
-
-type BlockTreeResponse_TreeNode struct {
-	Block                *v1alpha1.BeaconBlock `protobuf:"bytes,1,opt,name=block,proto3" json:"block,omitempty"`
-	BlockRoot            []byte                `protobuf:"bytes,2,opt,name=block_root,json=blockRoot,proto3" json:"block_root,omitempty"`
-	ParticipatedVotes    uint64                `protobuf:"varint,3,opt,name=participated_votes,json=participatedVotes,proto3" json:"participated_votes,omitempty"`
-	TotalVotes           uint64                `protobuf:"varint,4,opt,name=total_votes,json=totalVotes,proto3" json:"total_votes,omitempty"`
-	XXX_NoUnkeyedLiteral struct{}              `json:"-"`
-	XXX_unrecognized     []byte                `json:"-"`
-	XXX_sizecache        int32                 `json:"-"`
-}
-
-func (m *BlockTreeResponse_TreeNode) Reset()         { *m = BlockTreeResponse_TreeNode{} }
-func (m *BlockTreeResponse_TreeNode) String() string { return proto.CompactTextString(m) }
-func (*BlockTreeResponse_TreeNode) ProtoMessage()    {}
-func (*BlockTreeResponse_TreeNode) Descriptor() ([]byte, []int) {
-	return fileDescriptor_9eb4e94b85965285, []int{20, 0}
-}
-func (m *BlockTreeResponse_TreeNode) XXX_Unmarshal(b []byte) error {
-	return m.Unmarshal(b)
-}
-func (m *BlockTreeResponse_TreeNode) XXX_Marshal(b []byte, deterministic bool) ([]byte, error) {
-	if deterministic {
-		return xxx_messageInfo_BlockTreeResponse_TreeNode.Marshal(b, m, deterministic)
-	} else {
-		b = b[:cap(b)]
-		n, err := m.MarshalToSizedBuffer(b)
-		if err != nil {
-			return nil, err
-		}
-		return b[:n], nil
-	}
-}
-func (m *BlockTreeResponse_TreeNode) XXX_Merge(src proto.Message) {
-	xxx_messageInfo_BlockTreeResponse_TreeNode.Merge(m, src)
-}
-func (m *BlockTreeResponse_TreeNode) XXX_Size() int {
-	return m.Size()
-}
-func (m *BlockTreeResponse_TreeNode) XXX_DiscardUnknown() {
-	xxx_messageInfo_BlockTreeResponse_TreeNode.DiscardUnknown(m)
-}
-
-var xxx_messageInfo_BlockTreeResponse_TreeNode proto.InternalMessageInfo
-
-func (m *BlockTreeResponse_TreeNode) GetBlock() *v1alpha1.BeaconBlock {
-	if m != nil {
-		return m.Block
-	}
-	return nil
-}
-
-func (m *BlockTreeResponse_TreeNode) GetBlockRoot() []byte {
-	if m != nil {
-		return m.BlockRoot
-	}
-	return nil
-}
-
-func (m *BlockTreeResponse_TreeNode) GetParticipatedVotes() uint64 {
-	if m != nil {
-		return m.ParticipatedVotes
-	}
-	return 0
-}
-
-func (m *BlockTreeResponse_TreeNode) GetTotalVotes() uint64 {
-	if m != nil {
-		return m.TotalVotes
-	}
-	return 0
-}
-
-type TreeBlockSlotRequest struct {
-	SlotFrom             uint64   `protobuf:"varint,1,opt,name=slot_from,json=slotFrom,proto3" json:"slot_from,omitempty"`
-	SlotTo               uint64   `protobuf:"varint,2,opt,name=slot_to,json=slotTo,proto3" json:"slot_to,omitempty"`
-	XXX_NoUnkeyedLiteral struct{} `json:"-"`
-	XXX_unrecognized     []byte   `json:"-"`
-	XXX_sizecache        int32    `json:"-"`
-}
-
-func (m *TreeBlockSlotRequest) Reset()         { *m = TreeBlockSlotRequest{} }
-func (m *TreeBlockSlotRequest) String() string { return proto.CompactTextString(m) }
-func (*TreeBlockSlotRequest) ProtoMessage()    {}
-func (*TreeBlockSlotRequest) Descriptor() ([]byte, []int) {
-	return fileDescriptor_9eb4e94b85965285, []int{21}
-}
-func (m *TreeBlockSlotRequest) XXX_Unmarshal(b []byte) error {
-	return m.Unmarshal(b)
-}
-func (m *TreeBlockSlotRequest) XXX_Marshal(b []byte, deterministic bool) ([]byte, error) {
-	if deterministic {
-		return xxx_messageInfo_TreeBlockSlotRequest.Marshal(b, m, deterministic)
-	} else {
-		b = b[:cap(b)]
-		n, err := m.MarshalToSizedBuffer(b)
-		if err != nil {
-			return nil, err
-		}
-		return b[:n], nil
-	}
-}
-func (m *TreeBlockSlotRequest) XXX_Merge(src proto.Message) {
-	xxx_messageInfo_TreeBlockSlotRequest.Merge(m, src)
-}
-func (m *TreeBlockSlotRequest) XXX_Size() int {
-	return m.Size()
-}
-func (m *TreeBlockSlotRequest) XXX_DiscardUnknown() {
-	xxx_messageInfo_TreeBlockSlotRequest.DiscardUnknown(m)
-}
-
-var xxx_messageInfo_TreeBlockSlotRequest proto.InternalMessageInfo
-
-func (m *TreeBlockSlotRequest) GetSlotFrom() uint64 {
-	if m != nil {
-		return m.SlotFrom
-	}
-	return 0
-}
-
-func (m *TreeBlockSlotRequest) GetSlotTo() uint64 {
-	if m != nil {
-		return m.SlotTo
-	}
-	return 0
-}
-
-func init() {
-	proto.RegisterEnum("ethereum.beacon.rpc.v1.ValidatorRole", ValidatorRole_name, ValidatorRole_value)
-	proto.RegisterEnum("ethereum.beacon.rpc.v1.ValidatorStatus", ValidatorStatus_name, ValidatorStatus_value)
-	proto.RegisterType((*BlockRequest)(nil), "ethereum.beacon.rpc.v1.BlockRequest")
-	proto.RegisterType((*ProposeResponse)(nil), "ethereum.beacon.rpc.v1.ProposeResponse")
-	proto.RegisterType((*AttestationRequest)(nil), "ethereum.beacon.rpc.v1.AttestationRequest")
-	proto.RegisterType((*AttestResponse)(nil), "ethereum.beacon.rpc.v1.AttestResponse")
-	proto.RegisterType((*AggregationRequest)(nil), "ethereum.beacon.rpc.v1.AggregationRequest")
-	proto.RegisterType((*AggregationResponse)(nil), "ethereum.beacon.rpc.v1.AggregationResponse")
-	proto.RegisterType((*ValidatorPerformanceRequest)(nil), "ethereum.beacon.rpc.v1.ValidatorPerformanceRequest")
-	proto.RegisterType((*ValidatorPerformanceResponse)(nil), "ethereum.beacon.rpc.v1.ValidatorPerformanceResponse")
-	proto.RegisterType((*ValidatorActivationRequest)(nil), "ethereum.beacon.rpc.v1.ValidatorActivationRequest")
-	proto.RegisterType((*ValidatorActivationResponse)(nil), "ethereum.beacon.rpc.v1.ValidatorActivationResponse")
-	proto.RegisterType((*ValidatorActivationResponse_Status)(nil), "ethereum.beacon.rpc.v1.ValidatorActivationResponse.Status")
-	proto.RegisterType((*ExitedValidatorsRequest)(nil), "ethereum.beacon.rpc.v1.ExitedValidatorsRequest")
-	proto.RegisterType((*ExitedValidatorsResponse)(nil), "ethereum.beacon.rpc.v1.ExitedValidatorsResponse")
-	proto.RegisterType((*ChainStartResponse)(nil), "ethereum.beacon.rpc.v1.ChainStartResponse")
-	proto.RegisterType((*ValidatorIndexRequest)(nil), "ethereum.beacon.rpc.v1.ValidatorIndexRequest")
-	proto.RegisterType((*ValidatorIndexResponse)(nil), "ethereum.beacon.rpc.v1.ValidatorIndexResponse")
-	proto.RegisterType((*AssignmentRequest)(nil), "ethereum.beacon.rpc.v1.AssignmentRequest")
-	proto.RegisterType((*AssignmentResponse)(nil), "ethereum.beacon.rpc.v1.AssignmentResponse")
-	proto.RegisterType((*AssignmentResponse_ValidatorAssignment)(nil), "ethereum.beacon.rpc.v1.AssignmentResponse.ValidatorAssignment")
-	proto.RegisterType((*ValidatorStatusResponse)(nil), "ethereum.beacon.rpc.v1.ValidatorStatusResponse")
-	proto.RegisterType((*DomainRequest)(nil), "ethereum.beacon.rpc.v1.DomainRequest")
-	proto.RegisterType((*DomainResponse)(nil), "ethereum.beacon.rpc.v1.DomainResponse")
-	proto.RegisterType((*BlockTreeResponse)(nil), "ethereum.beacon.rpc.v1.BlockTreeResponse")
-	proto.RegisterType((*BlockTreeResponse_TreeNode)(nil), "ethereum.beacon.rpc.v1.BlockTreeResponse.TreeNode")
-	proto.RegisterType((*TreeBlockSlotRequest)(nil), "ethereum.beacon.rpc.v1.TreeBlockSlotRequest")
-}
-
-func init() { proto.RegisterFile("proto/beacon/rpc/v1/services.proto", fileDescriptor_9eb4e94b85965285) }
-
-var fileDescriptor_9eb4e94b85965285 = []byte{
-	// 1691 bytes of a gzipped FileDescriptorProto
-	0x1f, 0x8b, 0x08, 0x00, 0x00, 0x00, 0x00, 0x00, 0x02, 0xff, 0x9c, 0x58, 0x4f, 0x6f, 0xe3, 0xc6,
-	0x15, 0x0f, 0x25, 0x59, 0xab, 0x7d, 0x92, 0x65, 0x7a, 0xec, 0xb5, 0x15, 0xed, 0x9f, 0xb8, 0x4c,
-	0xd2, 0xd8, 0x5b, 0x44, 0xb2, 0x95, 0x60, 0xd1, 0x26, 0x48, 0x03, 0xd9, 0xe2, 0xda, 0x82, 0x17,
-	0xb2, 0x42, 0x69, 0xed, 0x14, 0x39, 0x10, 0x23, 0x6a, 0x2c, 0x11, 0x91, 0x38, 0x34, 0x39, 0x12,
-	0xe2, 0x4b, 0x81, 0x5e, 0x5a, 0xf4, 0xd6, 0x1e, 0x8a, 0x1e, 0x8b, 0x7e, 0x84, 0xa2, 0x87, 0x7e,
-	0x85, 0x1c, 0xfb, 0x01, 0x7a, 0x28, 0xf6, 0x93, 0x04, 0x9c, 0x19, 0x52, 0xd4, 0x3f, 0x5b, 0xce,
-	0x8d, 0xf3, 0xde, 0xfb, 0xbd, 0xbf, 0x33, 0x6f, 0xde, 0x10, 0x34, 0xd7, 0xa3, 0x8c, 0x96, 0x3b,
-	0x04, 0x5b, 0xd4, 0x29, 0x7b, 0xae, 0x55, 0x1e, 0x1f, 0x95, 0x7d, 0xe2, 0x8d, 0x6d, 0x8b, 0xf8,
-	0x25, 0xce, 0x44, 0x3b, 0x84, 0xf5, 0x89, 0x47, 0x46, 0xc3, 0x92, 0x10, 0x2b, 0x79, 0xae, 0x55,
-	0x1a, 0x1f, 0x15, 0x9f, 0xf6, 0x28, 0xed, 0x0d, 0x48, 0x99, 0x4b, 0x75, 0x46, 0xd7, 0x65, 0x32,
-	0x74, 0xd9, 0xad, 0x00, 0x15, 0x3f, 0x20, 0xac, 0x5f, 0x1e, 0x1f, 0xe1, 0x81, 0xdb, 0xc7, 0x47,
-	0x52, 0xbf, 0xd9, 0x19, 0x50, 0xeb, 0x7b, 0x29, 0xf0, 0x62, 0x4a, 0x00, 0x33, 0x46, 0x7c, 0x86,
-	0x99, 0x4d, 0x1d, 0xc1, 0xd7, 0x2c, 0xc8, 0x1d, 0x07, 0xe2, 0x06, 0xb9, 0x19, 0x11, 0x9f, 0x21,
-	0x04, 0x29, 0x7f, 0x40, 0x59, 0x41, 0xd9, 0x53, 0xf6, 0x53, 0x06, 0xff, 0x46, 0x1f, 0xc2, 0xba,
-	0x87, 0x9d, 0x2e, 0xa6, 0xa6, 0x47, 0xc6, 0x04, 0x0f, 0x0a, 0x89, 0x3d, 0x65, 0x3f, 0x67, 0xe4,
-	0x04, 0xd1, 0xe0, 0x34, 0x54, 0x84, 0x4c, 0xcf, 0xc3, 0xd7, 0xd7, 0x36, 0xb3, 0x0b, 0x49, 0xce,
-	0x8f, 0xd6, 0xda, 0x21, 0x6c, 0x34, 0x3d, 0xea, 0x52, 0x9f, 0x18, 0xc4, 0x77, 0xa9, 0xe3, 0x13,
-	0xf4, 0x1c, 0x80, 0xbb, 0x69, 0x7a, 0x54, 0x5a, 0xcb, 0x19, 0x8f, 0x39, 0xc5, 0xa0, 0x94, 0x69,
-	0x7f, 0x56, 0x00, 0x55, 0x27, 0xce, 0x86, 0xde, 0x3d, 0x07, 0x70, 0x47, 0x9d, 0x81, 0x6d, 0x99,
-	0xdf, 0x93, 0xdb, 0x10, 0x25, 0x28, 0xe7, 0xe4, 0x16, 0xed, 0xc2, 0x23, 0x97, 0x5a, 0x66, 0xc7,
-	0x66, 0xd2, 0xc5, 0xb4, 0x4b, 0xad, 0x63, 0x7b, 0x12, 0x55, 0x32, 0x16, 0xd5, 0x27, 0xb0, 0x61,
-	0xd1, 0xe1, 0xd0, 0x66, 0x8c, 0x10, 0xd3, 0x76, 0xba, 0xe4, 0x87, 0x42, 0x8a, 0xb3, 0xf3, 0x11,
-	0xb9, 0x1e, 0x50, 0xb5, 0x8f, 0x20, 0x2f, 0x5c, 0x89, 0x9c, 0x47, 0x90, 0x8a, 0xb9, 0xcd, 0xbf,
-	0xb5, 0xbf, 0x07, 0x1e, 0xf7, 0x7a, 0x1e, 0xe9, 0x4d, 0x79, 0xbc, 0x28, 0x9f, 0x0b, 0x2c, 0x27,
-	0x16, 0x59, 0x9e, 0x09, 0x37, 0x39, 0x1b, 0xee, 0xc7, 0x90, 0x0f, 0xf4, 0x99, 0xbe, 0xdd, 0x73,
-	0x30, 0x1b, 0x79, 0x84, 0x07, 0x90, 0x33, 0xd6, 0x03, 0x6a, 0x2b, 0x24, 0x6a, 0x07, 0xb0, 0x35,
-	0xe5, 0xd8, 0x1d, 0x41, 0x18, 0xf0, 0xf4, 0x12, 0x0f, 0xec, 0x2e, 0x66, 0xd4, 0x6b, 0x12, 0xef,
-	0x9a, 0x7a, 0x43, 0xec, 0x58, 0xe4, 0xae, 0x60, 0x3e, 0x80, 0xec, 0xc4, 0x47, 0xbf, 0x90, 0xd8,
-	0x4b, 0xee, 0xe7, 0x0c, 0x88, 0x9c, 0xf4, 0xb5, 0xbf, 0x25, 0xe0, 0xd9, 0x62, 0xa5, 0xd2, 0x91,
-	0x22, 0x64, 0x3a, 0x78, 0x10, 0x90, 0xfc, 0x82, 0xb2, 0x97, 0xdc, 0x4f, 0x19, 0xd1, 0x1a, 0x1d,
-	0x80, 0xca, 0x28, 0xc3, 0x03, 0x73, 0x1c, 0x6a, 0xf0, 0x65, 0xae, 0x36, 0x38, 0x3d, 0x52, 0xec,
-	0xa3, 0x57, 0xb0, 0x2b, 0x44, 0xb1, 0xc5, 0xec, 0x31, 0x89, 0x23, 0x44, 0xd9, 0x9f, 0x70, 0x76,
-	0x95, 0x73, 0x63, 0xb8, 0x4f, 0x01, 0x0d, 0x6d, 0xdf, 0xb7, 0x9d, 0x5e, 0x1c, 0x92, 0xe2, 0x71,
-	0x6c, 0x4a, 0x4e, 0x4c, 0xfc, 0x14, 0xf6, 0xf0, 0x98, 0x78, 0xb8, 0x47, 0xe6, 0x0c, 0x99, 0xd2,
-	0xed, 0xc2, 0xda, 0x9e, 0xb2, 0x9f, 0x30, 0x9e, 0x4b, 0xb9, 0x19, 0x8b, 0xc7, 0x42, 0x48, 0xfb,
-	0x0a, 0x8a, 0x11, 0x8d, 0x8b, 0x4c, 0xed, 0x9b, 0x99, 0xb4, 0x2a, 0x73, 0x69, 0xfd, 0x47, 0x22,
-	0x56, 0xab, 0x38, 0x5e, 0x66, 0xf5, 0x15, 0x3c, 0xc1, 0x82, 0x4a, 0xba, 0xe6, 0x9c, 0xaa, 0xe3,
-	0x44, 0x41, 0x31, 0xb6, 0x22, 0x81, 0x66, 0xa4, 0x17, 0x5d, 0x42, 0x26, 0x38, 0x74, 0x23, 0x9f,
-	0x88, 0x62, 0x66, 0x2b, 0x5f, 0x94, 0x16, 0x77, 0xa6, 0xd2, 0x1d, 0xe6, 0x4b, 0x2d, 0xae, 0xc3,
-	0x88, 0x74, 0x15, 0x5d, 0x48, 0x0b, 0xda, 0x7d, 0x87, 0xf8, 0x14, 0xd2, 0x02, 0xc4, 0x0b, 0x9d,
-	0xad, 0x94, 0xef, 0x35, 0x2f, 0x6d, 0x49, 0xd3, 0x86, 0x84, 0x6b, 0x5f, 0xc0, 0xae, 0xfe, 0x83,
-	0xcd, 0x48, 0x77, 0x52, 0xbd, 0x95, 0xb3, 0xfb, 0x25, 0x14, 0xe6, 0xb1, 0x32, 0xb3, 0xf7, 0x82,
-	0xbf, 0x01, 0x74, 0xd2, 0xc7, 0xb6, 0xd3, 0x62, 0xd8, 0x9b, 0x34, 0x8d, 0x02, 0x3c, 0xf2, 0x03,
-	0x02, 0xe9, 0xf2, 0x98, 0x33, 0x46, 0xb8, 0x44, 0xbf, 0x80, 0x5c, 0x8f, 0x38, 0xc4, 0xb7, 0x7d,
-	0x93, 0xd9, 0x43, 0x22, 0x37, 0x78, 0x56, 0xd2, 0xda, 0xf6, 0x90, 0x68, 0xaf, 0xe0, 0x49, 0xe4,
-	0x09, 0xef, 0x0d, 0xab, 0x75, 0x44, 0xad, 0x04, 0x3b, 0xb3, 0x38, 0xe9, 0xce, 0x36, 0xac, 0x89,
-	0xd6, 0x23, 0x0e, 0xb3, 0x58, 0x68, 0x6f, 0x61, 0xb3, 0xea, 0x07, 0xfd, 0x64, 0x48, 0x1c, 0x16,
-	0xcb, 0x16, 0x71, 0xa9, 0xd5, 0x37, 0xb9, 0xc3, 0x12, 0x00, 0x9c, 0xc4, 0x43, 0xbc, 0xbf, 0x07,
-	0xfc, 0x25, 0x09, 0x28, 0xae, 0x57, 0xfa, 0x70, 0x03, 0xdb, 0x93, 0xc3, 0x83, 0x23, 0x3e, 0x4f,
-	0x69, 0xb6, 0xf2, 0xdb, 0x65, 0x85, 0x9f, 0xd7, 0x14, 0xdb, 0x8a, 0x13, 0xde, 0xd6, 0x78, 0x9e,
-	0x58, 0xfc, 0x63, 0x02, 0xb6, 0x16, 0x08, 0xa3, 0x67, 0xf0, 0x38, 0x6a, 0xbe, 0xb2, 0x0b, 0x4d,
-	0x08, 0xab, 0x77, 0xec, 0x0f, 0x61, 0x5d, 0xdc, 0xb1, 0xc4, 0x33, 0x63, 0x37, 0x4e, 0x2e, 0x24,
-	0xb6, 0xe4, 0x7d, 0xea, 0x8a, 0xeb, 0x50, 0x0a, 0x89, 0x7b, 0x27, 0x17, 0x12, 0xb9, 0xd0, 0x74,
-	0x61, 0xd7, 0x66, 0x4f, 0xc9, 0xd7, 0xd1, 0x29, 0x49, 0xef, 0x29, 0xfb, 0xf9, 0xca, 0x27, 0xab,
-	0x9e, 0x92, 0xf0, 0x74, 0xfc, 0x27, 0x01, 0xbb, 0x4b, 0x4e, 0x50, 0x4c, 0xb9, 0xf2, 0xb3, 0x94,
-	0xa3, 0xdf, 0xc0, 0xfb, 0x84, 0xf5, 0x8f, 0xcc, 0x2e, 0x71, 0xa9, 0x6f, 0x33, 0x31, 0x91, 0x98,
-	0xce, 0x68, 0xd8, 0x21, 0x9e, 0xcc, 0x5c, 0x30, 0xee, 0x1c, 0xd5, 0x04, 0x9f, 0x4f, 0x20, 0x0d,
-	0xce, 0x45, 0x9f, 0xc3, 0x4e, 0x88, 0xb2, 0x1d, 0x6b, 0x30, 0xf2, 0x6d, 0xea, 0xc4, 0x53, 0xb9,
-	0x2d, 0xb9, 0xf5, 0x90, 0xc9, 0xb3, 0x75, 0x00, 0x2a, 0x8e, 0x9a, 0x90, 0xc9, 0xb7, 0xa6, 0xcc,
-	0xea, 0xc6, 0x84, 0xae, 0x07, 0x64, 0xf4, 0x35, 0x3c, 0xe3, 0x0a, 0x02, 0x41, 0xdb, 0x31, 0x63,
-	0xb0, 0x9b, 0x11, 0x19, 0x89, 0xe6, 0x9d, 0x32, 0xde, 0x0f, 0x65, 0xea, 0xce, 0xa4, 0xbb, 0x7d,
-	0x13, 0x08, 0x68, 0x5f, 0xc1, 0x7a, 0x8d, 0x0e, 0xb1, 0x1d, 0xf5, 0xea, 0x6d, 0x58, 0x13, 0x16,
-	0xe5, 0x51, 0xe2, 0x0b, 0xb4, 0x03, 0xe9, 0x2e, 0x17, 0x0b, 0x67, 0x11, 0xb1, 0xd2, 0xbe, 0x84,
-	0x7c, 0x08, 0x97, 0xe9, 0x3e, 0x00, 0x35, 0xba, 0xc2, 0x4d, 0x89, 0x11, 0x27, 0x79, 0x23, 0xa2,
-	0x0b, 0x88, 0xf6, 0xd7, 0x04, 0x6c, 0xf2, 0x6c, 0xb5, 0x3d, 0x32, 0xb9, 0x41, 0x5f, 0x43, 0x8a,
-	0x79, 0x72, 0xdf, 0x66, 0x2b, 0x95, 0x65, 0xd5, 0x9a, 0x03, 0x96, 0x82, 0x45, 0x83, 0x76, 0x89,
-	0xc1, 0xf1, 0xc5, 0x7f, 0x2b, 0x90, 0x09, 0x49, 0xe8, 0xd7, 0xb0, 0xc6, 0xcb, 0xc6, 0x5d, 0xc9,
-	0x56, 0xb4, 0x89, 0x56, 0xc2, 0xfa, 0xa5, 0x70, 0xa4, 0x2c, 0x1d, 0x73, 0x13, 0x62, 0x86, 0x14,
-	0x80, 0x99, 0xd9, 0x2e, 0x31, 0x33, 0xdb, 0x05, 0x17, 0xae, 0x8b, 0x3d, 0x66, 0x5b, 0xb6, 0xcb,
-	0x2f, 0xa7, 0x31, 0x65, 0x24, 0xbc, 0xa3, 0x37, 0xe3, 0x9c, 0xcb, 0x80, 0x11, 0x34, 0x17, 0x39,
-	0x02, 0x70, 0x39, 0x51, 0x55, 0x10, 0xb7, 0x7f, 0x40, 0xd1, 0xde, 0xc0, 0x76, 0xe0, 0x34, 0x77,
-	0x21, 0xd8, 0x0c, 0x61, 0x59, 0x9e, 0xc2, 0x63, 0x3e, 0x1e, 0x5d, 0x7b, 0x74, 0x28, 0x4b, 0x93,
-	0x09, 0x08, 0xaf, 0x3d, 0x3a, 0x0c, 0x46, 0x45, 0xce, 0x64, 0x54, 0xee, 0xc7, 0x74, 0xb0, 0x6c,
-	0xd3, 0x97, 0x67, 0xb0, 0x1e, 0xed, 0x6a, 0x83, 0x0e, 0x08, 0xca, 0xc2, 0xa3, 0xb7, 0x8d, 0xf3,
-	0xc6, 0xc5, 0x55, 0x43, 0x7d, 0x0f, 0xe5, 0x20, 0x53, 0x6d, 0xb7, 0xf5, 0x56, 0x5b, 0x37, 0x54,
-	0x25, 0x58, 0x35, 0x8d, 0x8b, 0xe6, 0x45, 0x4b, 0x37, 0xd4, 0x04, 0xca, 0x03, 0x54, 0x4f, 0x4f,
-	0x0d, 0xfd, 0xb4, 0xda, 0xbe, 0x30, 0xd4, 0xe4, 0xcb, 0x7f, 0x2a, 0xb0, 0x31, 0x73, 0x40, 0x10,
-	0x82, 0xbc, 0x54, 0x66, 0xb6, 0xda, 0xd5, 0xf6, 0xdb, 0x96, 0xfa, 0x1e, 0xda, 0x06, 0xb5, 0xa6,
-	0x37, 0x2f, 0x5a, 0xf5, 0xb6, 0x69, 0xe8, 0x27, 0x7a, 0xfd, 0x52, 0xaf, 0xa9, 0x4a, 0x20, 0xd9,
-	0xd4, 0x1b, 0xb5, 0x7a, 0xe3, 0xd4, 0xac, 0x9e, 0xb4, 0xeb, 0x97, 0xba, 0x9a, 0x40, 0x00, 0x69,
-	0xf9, 0x9d, 0x0c, 0xf8, 0xf5, 0x46, 0xbd, 0x5d, 0xaf, 0xb6, 0xf5, 0x9a, 0xa9, 0x7f, 0x5b, 0x6f,
-	0xab, 0x29, 0xa4, 0x42, 0xee, 0xaa, 0xde, 0x3e, 0xab, 0x19, 0xd5, 0xab, 0xea, 0xf1, 0x1b, 0x5d,
-	0x5d, 0x0b, 0x10, 0x01, 0x4f, 0xaf, 0xa9, 0xe9, 0x00, 0x21, 0xbe, 0xcd, 0xd6, 0x9b, 0x6a, 0xeb,
-	0x4c, 0xaf, 0xa9, 0x8f, 0x2a, 0xff, 0x53, 0x60, 0xa3, 0x1a, 0xf6, 0x26, 0xf1, 0x1e, 0x41, 0x7d,
-	0x40, 0x32, 0x85, 0xb1, 0x09, 0x1c, 0xbd, 0x5c, 0xda, 0x8d, 0xe7, 0xc6, 0xf4, 0xe2, 0x2f, 0x97,
-	0xec, 0x95, 0x98, 0x68, 0x0d, 0x33, 0x8c, 0x4c, 0xd8, 0x6c, 0x8d, 0x3a, 0x43, 0x7b, 0xca, 0x90,
-	0x76, 0x3f, 0x38, 0x6e, 0x60, 0x91, 0x33, 0xe1, 0xfe, 0xae, 0xfc, 0xa8, 0x44, 0x2f, 0x8f, 0x28,
-	0xbc, 0x6f, 0x21, 0x27, 0xfd, 0xe4, 0x3b, 0x06, 0x7d, 0x74, 0xe7, 0x71, 0x09, 0x43, 0x5a, 0x61,
-	0xfb, 0xa3, 0xef, 0x20, 0x27, 0x8d, 0x89, 0xf5, 0x0a, 0x98, 0xe2, 0xd2, 0xd6, 0x3a, 0xf3, 0x60,
-	0xaa, 0xfc, 0x49, 0x81, 0xcd, 0x70, 0x8c, 0xa7, 0x51, 0x30, 0x1e, 0xec, 0xca, 0x0c, 0x4a, 0x16,
-	0xa9, 0x3a, 0xdd, 0xa6, 0x47, 0xe9, 0xf5, 0x1d, 0x05, 0x9b, 0x7b, 0xa5, 0x14, 0x7f, 0xb5, 0x92,
-	0xac, 0xf4, 0xe4, 0x5f, 0x19, 0x50, 0x27, 0xfb, 0x5a, 0x3a, 0xf2, 0x1d, 0x80, 0x68, 0x51, 0xbc,
-	0xb0, 0x1f, 0x2f, 0xd3, 0x37, 0xd5, 0x38, 0x97, 0x97, 0x71, 0xa6, 0x41, 0xfe, 0x1e, 0x36, 0xaf,
-	0xb0, 0xcd, 0x5e, 0xc7, 0x27, 0x4d, 0x54, 0x79, 0xd0, 0x58, 0x2a, 0x0c, 0x7e, 0xf6, 0x33, 0x46,
-	0xd9, 0x43, 0x05, 0x51, 0xc8, 0x4f, 0x4f, 0x51, 0xe8, 0xd3, 0x7b, 0x15, 0xc5, 0xa7, 0xb4, 0x62,
-	0x69, 0x55, 0x71, 0x19, 0xf0, 0x00, 0xb6, 0x4e, 0xc2, 0xc1, 0x22, 0x36, 0xa4, 0x1c, 0xac, 0x32,
-	0x11, 0x09, 0x8b, 0x2f, 0x57, 0x1f, 0x9e, 0xd0, 0xcd, 0x7c, 0x9f, 0x7a, 0x60, 0x7c, 0x0f, 0x9d,
-	0xd1, 0xd1, 0x1f, 0x14, 0xd8, 0x5e, 0xf4, 0x28, 0x44, 0xf7, 0x57, 0x68, 0xfe, 0x5d, 0x5a, 0xfc,
-	0xfc, 0x61, 0x20, 0xe9, 0xc3, 0x08, 0xd4, 0xd9, 0x19, 0x1f, 0x2d, 0x0d, 0x64, 0xc9, 0x4b, 0xa2,
-	0x78, 0xb8, 0x3a, 0x40, 0x9a, 0xfd, 0x5d, 0xb4, 0x99, 0x27, 0x8f, 0x04, 0xb4, 0x53, 0x12, 0x7f,
-	0x79, 0x4a, 0xe1, 0x5f, 0x9e, 0x92, 0x3e, 0x74, 0xd9, 0xed, 0xf2, 0x32, 0xce, 0x3f, 0x30, 0x0e,
-	0x15, 0x74, 0x0e, 0xeb, 0x27, 0xd8, 0xa1, 0x8e, 0x6d, 0xe1, 0xc1, 0x19, 0xc1, 0xdd, 0xa5, 0x6a,
-	0x57, 0xe9, 0x66, 0xe7, 0x90, 0x95, 0x3d, 0x28, 0x08, 0x25, 0xde, 0x26, 0xa7, 0x20, 0x97, 0x74,
-	0x30, 0x72, 0x18, 0xf6, 0x6e, 0x03, 0xa9, 0xe2, 0x12, 0x83, 0xc7, 0xb9, 0x1f, 0xdf, 0xbd, 0x50,
-	0xfe, 0xfb, 0xee, 0x85, 0xf2, 0xff, 0x77, 0x2f, 0x94, 0x4e, 0x9a, 0x73, 0x3f, 0xfb, 0x29, 0x00,
-	0x00, 0xff, 0xff, 0x82, 0x62, 0xc9, 0xbe, 0x17, 0x13, 0x00, 0x00,
-}
-
-// Reference imports to suppress errors if they are not otherwise used.
-var _ context.Context
-var _ grpc.ClientConn
-
-// This is a compile-time assertion to ensure that this generated file
-// is compatible with the grpc package it is being compiled against.
-const _ = grpc.SupportPackageIsVersion4
-
-// AttesterServiceClient is the client API for AttesterService service.
-//
-// For semantics around ctx use and closing/ending streaming RPCs, please refer to https://godoc.org/google.golang.org/grpc#ClientConn.NewStream.
-type AttesterServiceClient interface {
-	RequestAttestation(ctx context.Context, in *AttestationRequest, opts ...grpc.CallOption) (*v1alpha1.AttestationData, error)
-	SubmitAttestation(ctx context.Context, in *v1alpha1.Attestation, opts ...grpc.CallOption) (*AttestResponse, error)
-}
-
-type attesterServiceClient struct {
-	cc *grpc.ClientConn
-}
-
-func NewAttesterServiceClient(cc *grpc.ClientConn) AttesterServiceClient {
-	return &attesterServiceClient{cc}
-}
-
-func (c *attesterServiceClient) RequestAttestation(ctx context.Context, in *AttestationRequest, opts ...grpc.CallOption) (*v1alpha1.AttestationData, error) {
-	out := new(v1alpha1.AttestationData)
-	err := c.cc.Invoke(ctx, "/ethereum.beacon.rpc.v1.AttesterService/RequestAttestation", in, out, opts...)
-	if err != nil {
-		return nil, err
-	}
-	return out, nil
-}
-
-func (c *attesterServiceClient) SubmitAttestation(ctx context.Context, in *v1alpha1.Attestation, opts ...grpc.CallOption) (*AttestResponse, error) {
-	out := new(AttestResponse)
-	err := c.cc.Invoke(ctx, "/ethereum.beacon.rpc.v1.AttesterService/SubmitAttestation", in, out, opts...)
-	if err != nil {
-		return nil, err
-	}
-	return out, nil
-}
-
-// AttesterServiceServer is the server API for AttesterService service.
-type AttesterServiceServer interface {
-	RequestAttestation(context.Context, *AttestationRequest) (*v1alpha1.AttestationData, error)
-	SubmitAttestation(context.Context, *v1alpha1.Attestation) (*AttestResponse, error)
-}
-
-// UnimplementedAttesterServiceServer can be embedded to have forward compatible implementations.
-type UnimplementedAttesterServiceServer struct {
-}
-
-func (*UnimplementedAttesterServiceServer) RequestAttestation(ctx context.Context, req *AttestationRequest) (*v1alpha1.AttestationData, error) {
-	return nil, status.Errorf(codes.Unimplemented, "method RequestAttestation not implemented")
-}
-func (*UnimplementedAttesterServiceServer) SubmitAttestation(ctx context.Context, req *v1alpha1.Attestation) (*AttestResponse, error) {
-	return nil, status.Errorf(codes.Unimplemented, "method SubmitAttestation not implemented")
-}
-
-func RegisterAttesterServiceServer(s *grpc.Server, srv AttesterServiceServer) {
-	s.RegisterService(&_AttesterService_serviceDesc, srv)
-}
-
-func _AttesterService_RequestAttestation_Handler(srv interface{}, ctx context.Context, dec func(interface{}) error, interceptor grpc.UnaryServerInterceptor) (interface{}, error) {
-	in := new(AttestationRequest)
-	if err := dec(in); err != nil {
-		return nil, err
-	}
-	if interceptor == nil {
-		return srv.(AttesterServiceServer).RequestAttestation(ctx, in)
-	}
-	info := &grpc.UnaryServerInfo{
-		Server:     srv,
-		FullMethod: "/ethereum.beacon.rpc.v1.AttesterService/RequestAttestation",
-	}
-	handler := func(ctx context.Context, req interface{}) (interface{}, error) {
-		return srv.(AttesterServiceServer).RequestAttestation(ctx, req.(*AttestationRequest))
-	}
-	return interceptor(ctx, in, info, handler)
-}
-
-func _AttesterService_SubmitAttestation_Handler(srv interface{}, ctx context.Context, dec func(interface{}) error, interceptor grpc.UnaryServerInterceptor) (interface{}, error) {
-	in := new(v1alpha1.Attestation)
-	if err := dec(in); err != nil {
-		return nil, err
-	}
-	if interceptor == nil {
-		return srv.(AttesterServiceServer).SubmitAttestation(ctx, in)
-	}
-	info := &grpc.UnaryServerInfo{
-		Server:     srv,
-		FullMethod: "/ethereum.beacon.rpc.v1.AttesterService/SubmitAttestation",
-	}
-	handler := func(ctx context.Context, req interface{}) (interface{}, error) {
-		return srv.(AttesterServiceServer).SubmitAttestation(ctx, req.(*v1alpha1.Attestation))
-	}
-	return interceptor(ctx, in, info, handler)
-}
-
-var _AttesterService_serviceDesc = grpc.ServiceDesc{
-	ServiceName: "ethereum.beacon.rpc.v1.AttesterService",
-	HandlerType: (*AttesterServiceServer)(nil),
-	Methods: []grpc.MethodDesc{
-		{
-			MethodName: "RequestAttestation",
-			Handler:    _AttesterService_RequestAttestation_Handler,
-		},
-		{
-			MethodName: "SubmitAttestation",
-			Handler:    _AttesterService_SubmitAttestation_Handler,
-		},
-	},
-	Streams:  []grpc.StreamDesc{},
-	Metadata: "proto/beacon/rpc/v1/services.proto",
-}
-
-// ProposerServiceClient is the client API for ProposerService service.
-//
-// For semantics around ctx use and closing/ending streaming RPCs, please refer to https://godoc.org/google.golang.org/grpc#ClientConn.NewStream.
-type ProposerServiceClient interface {
-	RequestBlock(ctx context.Context, in *BlockRequest, opts ...grpc.CallOption) (*v1alpha1.BeaconBlock, error)
-	ProposeBlock(ctx context.Context, in *v1alpha1.BeaconBlock, opts ...grpc.CallOption) (*ProposeResponse, error)
-}
-
-type proposerServiceClient struct {
-	cc *grpc.ClientConn
-}
-
-func NewProposerServiceClient(cc *grpc.ClientConn) ProposerServiceClient {
-	return &proposerServiceClient{cc}
-}
-
-func (c *proposerServiceClient) RequestBlock(ctx context.Context, in *BlockRequest, opts ...grpc.CallOption) (*v1alpha1.BeaconBlock, error) {
-	out := new(v1alpha1.BeaconBlock)
-	err := c.cc.Invoke(ctx, "/ethereum.beacon.rpc.v1.ProposerService/RequestBlock", in, out, opts...)
-	if err != nil {
-		return nil, err
-	}
-	return out, nil
-}
-
-func (c *proposerServiceClient) ProposeBlock(ctx context.Context, in *v1alpha1.BeaconBlock, opts ...grpc.CallOption) (*ProposeResponse, error) {
-	out := new(ProposeResponse)
-	err := c.cc.Invoke(ctx, "/ethereum.beacon.rpc.v1.ProposerService/ProposeBlock", in, out, opts...)
-	if err != nil {
-		return nil, err
-	}
-	return out, nil
-}
-
-// ProposerServiceServer is the server API for ProposerService service.
-type ProposerServiceServer interface {
-	RequestBlock(context.Context, *BlockRequest) (*v1alpha1.BeaconBlock, error)
-	ProposeBlock(context.Context, *v1alpha1.BeaconBlock) (*ProposeResponse, error)
-}
-
-// UnimplementedProposerServiceServer can be embedded to have forward compatible implementations.
-type UnimplementedProposerServiceServer struct {
-}
-
-func (*UnimplementedProposerServiceServer) RequestBlock(ctx context.Context, req *BlockRequest) (*v1alpha1.BeaconBlock, error) {
-	return nil, status.Errorf(codes.Unimplemented, "method RequestBlock not implemented")
-}
-func (*UnimplementedProposerServiceServer) ProposeBlock(ctx context.Context, req *v1alpha1.BeaconBlock) (*ProposeResponse, error) {
-	return nil, status.Errorf(codes.Unimplemented, "method ProposeBlock not implemented")
-}
-
-func RegisterProposerServiceServer(s *grpc.Server, srv ProposerServiceServer) {
-	s.RegisterService(&_ProposerService_serviceDesc, srv)
-}
-
-func _ProposerService_RequestBlock_Handler(srv interface{}, ctx context.Context, dec func(interface{}) error, interceptor grpc.UnaryServerInterceptor) (interface{}, error) {
-	in := new(BlockRequest)
-	if err := dec(in); err != nil {
-		return nil, err
-	}
-	if interceptor == nil {
-		return srv.(ProposerServiceServer).RequestBlock(ctx, in)
-	}
-	info := &grpc.UnaryServerInfo{
-		Server:     srv,
-		FullMethod: "/ethereum.beacon.rpc.v1.ProposerService/RequestBlock",
-	}
-	handler := func(ctx context.Context, req interface{}) (interface{}, error) {
-		return srv.(ProposerServiceServer).RequestBlock(ctx, req.(*BlockRequest))
-	}
-	return interceptor(ctx, in, info, handler)
-}
-
-func _ProposerService_ProposeBlock_Handler(srv interface{}, ctx context.Context, dec func(interface{}) error, interceptor grpc.UnaryServerInterceptor) (interface{}, error) {
-	in := new(v1alpha1.BeaconBlock)
-	if err := dec(in); err != nil {
-		return nil, err
-	}
-	if interceptor == nil {
-		return srv.(ProposerServiceServer).ProposeBlock(ctx, in)
-	}
-	info := &grpc.UnaryServerInfo{
-		Server:     srv,
-		FullMethod: "/ethereum.beacon.rpc.v1.ProposerService/ProposeBlock",
-	}
-	handler := func(ctx context.Context, req interface{}) (interface{}, error) {
-		return srv.(ProposerServiceServer).ProposeBlock(ctx, req.(*v1alpha1.BeaconBlock))
-	}
-	return interceptor(ctx, in, info, handler)
-}
-
-var _ProposerService_serviceDesc = grpc.ServiceDesc{
-	ServiceName: "ethereum.beacon.rpc.v1.ProposerService",
-	HandlerType: (*ProposerServiceServer)(nil),
-	Methods: []grpc.MethodDesc{
-		{
-			MethodName: "RequestBlock",
-			Handler:    _ProposerService_RequestBlock_Handler,
-		},
-		{
-			MethodName: "ProposeBlock",
-			Handler:    _ProposerService_ProposeBlock_Handler,
-		},
-	},
-	Streams:  []grpc.StreamDesc{},
-	Metadata: "proto/beacon/rpc/v1/services.proto",
-}
-
-// AggregatorServiceClient is the client API for AggregatorService service.
-//
-// For semantics around ctx use and closing/ending streaming RPCs, please refer to https://godoc.org/google.golang.org/grpc#ClientConn.NewStream.
-type AggregatorServiceClient interface {
-	SubmitAggregateAndProof(ctx context.Context, in *AggregationRequest, opts ...grpc.CallOption) (*AggregationResponse, error)
-}
-
-type aggregatorServiceClient struct {
-	cc *grpc.ClientConn
-}
-
-func NewAggregatorServiceClient(cc *grpc.ClientConn) AggregatorServiceClient {
-	return &aggregatorServiceClient{cc}
-}
-
-func (c *aggregatorServiceClient) SubmitAggregateAndProof(ctx context.Context, in *AggregationRequest, opts ...grpc.CallOption) (*AggregationResponse, error) {
-	out := new(AggregationResponse)
-	err := c.cc.Invoke(ctx, "/ethereum.beacon.rpc.v1.AggregatorService/SubmitAggregateAndProof", in, out, opts...)
-	if err != nil {
-		return nil, err
-	}
-	return out, nil
-}
-
-// AggregatorServiceServer is the server API for AggregatorService service.
-type AggregatorServiceServer interface {
-	SubmitAggregateAndProof(context.Context, *AggregationRequest) (*AggregationResponse, error)
-}
-
-// UnimplementedAggregatorServiceServer can be embedded to have forward compatible implementations.
-type UnimplementedAggregatorServiceServer struct {
-}
-
-func (*UnimplementedAggregatorServiceServer) SubmitAggregateAndProof(ctx context.Context, req *AggregationRequest) (*AggregationResponse, error) {
-	return nil, status.Errorf(codes.Unimplemented, "method SubmitAggregateAndProof not implemented")
-}
-
-func RegisterAggregatorServiceServer(s *grpc.Server, srv AggregatorServiceServer) {
-	s.RegisterService(&_AggregatorService_serviceDesc, srv)
-}
-
-func _AggregatorService_SubmitAggregateAndProof_Handler(srv interface{}, ctx context.Context, dec func(interface{}) error, interceptor grpc.UnaryServerInterceptor) (interface{}, error) {
-	in := new(AggregationRequest)
-	if err := dec(in); err != nil {
-		return nil, err
-	}
-	if interceptor == nil {
-		return srv.(AggregatorServiceServer).SubmitAggregateAndProof(ctx, in)
-	}
-	info := &grpc.UnaryServerInfo{
-		Server:     srv,
-		FullMethod: "/ethereum.beacon.rpc.v1.AggregatorService/SubmitAggregateAndProof",
-	}
-	handler := func(ctx context.Context, req interface{}) (interface{}, error) {
-		return srv.(AggregatorServiceServer).SubmitAggregateAndProof(ctx, req.(*AggregationRequest))
-	}
-	return interceptor(ctx, in, info, handler)
-}
-
-var _AggregatorService_serviceDesc = grpc.ServiceDesc{
-	ServiceName: "ethereum.beacon.rpc.v1.AggregatorService",
-	HandlerType: (*AggregatorServiceServer)(nil),
-	Methods: []grpc.MethodDesc{
-		{
-			MethodName: "SubmitAggregateAndProof",
-			Handler:    _AggregatorService_SubmitAggregateAndProof_Handler,
-		},
-	},
-	Streams:  []grpc.StreamDesc{},
-	Metadata: "proto/beacon/rpc/v1/services.proto",
-}
-
-// ValidatorServiceClient is the client API for ValidatorService service.
-//
-// For semantics around ctx use and closing/ending streaming RPCs, please refer to https://godoc.org/google.golang.org/grpc#ClientConn.NewStream.
-type ValidatorServiceClient interface {
-	DomainData(ctx context.Context, in *DomainRequest, opts ...grpc.CallOption) (*DomainResponse, error)
-	WaitForActivation(ctx context.Context, in *ValidatorActivationRequest, opts ...grpc.CallOption) (ValidatorService_WaitForActivationClient, error)
-	ValidatorIndex(ctx context.Context, in *ValidatorIndexRequest, opts ...grpc.CallOption) (*ValidatorIndexResponse, error)
-	CommitteeAssignment(ctx context.Context, in *AssignmentRequest, opts ...grpc.CallOption) (*AssignmentResponse, error)
-	ValidatorStatus(ctx context.Context, in *ValidatorIndexRequest, opts ...grpc.CallOption) (*ValidatorStatusResponse, error)
-	ValidatorPerformance(ctx context.Context, in *ValidatorPerformanceRequest, opts ...grpc.CallOption) (*ValidatorPerformanceResponse, error)
-	ExitedValidators(ctx context.Context, in *ExitedValidatorsRequest, opts ...grpc.CallOption) (*ExitedValidatorsResponse, error)
-	WaitForChainStart(ctx context.Context, in *types.Empty, opts ...grpc.CallOption) (ValidatorService_WaitForChainStartClient, error)
-	CanonicalHead(ctx context.Context, in *types.Empty, opts ...grpc.CallOption) (*v1alpha1.BeaconBlock, error)
-	ProposeExit(ctx context.Context, in *v1alpha1.VoluntaryExit, opts ...grpc.CallOption) (*types.Empty, error)
-}
-
-type validatorServiceClient struct {
-	cc *grpc.ClientConn
-}
-
-func NewValidatorServiceClient(cc *grpc.ClientConn) ValidatorServiceClient {
-	return &validatorServiceClient{cc}
-}
-
-func (c *validatorServiceClient) DomainData(ctx context.Context, in *DomainRequest, opts ...grpc.CallOption) (*DomainResponse, error) {
-	out := new(DomainResponse)
-	err := c.cc.Invoke(ctx, "/ethereum.beacon.rpc.v1.ValidatorService/DomainData", in, out, opts...)
-	if err != nil {
-		return nil, err
-	}
-	return out, nil
-}
-
-func (c *validatorServiceClient) WaitForActivation(ctx context.Context, in *ValidatorActivationRequest, opts ...grpc.CallOption) (ValidatorService_WaitForActivationClient, error) {
-	stream, err := c.cc.NewStream(ctx, &_ValidatorService_serviceDesc.Streams[0], "/ethereum.beacon.rpc.v1.ValidatorService/WaitForActivation", opts...)
-	if err != nil {
-		return nil, err
-	}
-	x := &validatorServiceWaitForActivationClient{stream}
-	if err := x.ClientStream.SendMsg(in); err != nil {
-		return nil, err
-	}
-	if err := x.ClientStream.CloseSend(); err != nil {
-		return nil, err
-	}
-	return x, nil
-}
-
-type ValidatorService_WaitForActivationClient interface {
-	Recv() (*ValidatorActivationResponse, error)
-	grpc.ClientStream
-}
-
-type validatorServiceWaitForActivationClient struct {
-	grpc.ClientStream
-}
-
-func (x *validatorServiceWaitForActivationClient) Recv() (*ValidatorActivationResponse, error) {
-	m := new(ValidatorActivationResponse)
-	if err := x.ClientStream.RecvMsg(m); err != nil {
-		return nil, err
-	}
-	return m, nil
-}
-
-func (c *validatorServiceClient) ValidatorIndex(ctx context.Context, in *ValidatorIndexRequest, opts ...grpc.CallOption) (*ValidatorIndexResponse, error) {
-	out := new(ValidatorIndexResponse)
-	err := c.cc.Invoke(ctx, "/ethereum.beacon.rpc.v1.ValidatorService/ValidatorIndex", in, out, opts...)
-	if err != nil {
-		return nil, err
-	}
-	return out, nil
-}
-
-func (c *validatorServiceClient) CommitteeAssignment(ctx context.Context, in *AssignmentRequest, opts ...grpc.CallOption) (*AssignmentResponse, error) {
-	out := new(AssignmentResponse)
-	err := c.cc.Invoke(ctx, "/ethereum.beacon.rpc.v1.ValidatorService/CommitteeAssignment", in, out, opts...)
-	if err != nil {
-		return nil, err
-	}
-	return out, nil
-}
-
-func (c *validatorServiceClient) ValidatorStatus(ctx context.Context, in *ValidatorIndexRequest, opts ...grpc.CallOption) (*ValidatorStatusResponse, error) {
-	out := new(ValidatorStatusResponse)
-	err := c.cc.Invoke(ctx, "/ethereum.beacon.rpc.v1.ValidatorService/ValidatorStatus", in, out, opts...)
-	if err != nil {
-		return nil, err
-	}
-	return out, nil
-}
-
-func (c *validatorServiceClient) ValidatorPerformance(ctx context.Context, in *ValidatorPerformanceRequest, opts ...grpc.CallOption) (*ValidatorPerformanceResponse, error) {
-	out := new(ValidatorPerformanceResponse)
-	err := c.cc.Invoke(ctx, "/ethereum.beacon.rpc.v1.ValidatorService/ValidatorPerformance", in, out, opts...)
-	if err != nil {
-		return nil, err
-	}
-	return out, nil
-}
-
-func (c *validatorServiceClient) ExitedValidators(ctx context.Context, in *ExitedValidatorsRequest, opts ...grpc.CallOption) (*ExitedValidatorsResponse, error) {
-	out := new(ExitedValidatorsResponse)
-	err := c.cc.Invoke(ctx, "/ethereum.beacon.rpc.v1.ValidatorService/ExitedValidators", in, out, opts...)
-	if err != nil {
-		return nil, err
-	}
-	return out, nil
-}
-
-func (c *validatorServiceClient) WaitForChainStart(ctx context.Context, in *types.Empty, opts ...grpc.CallOption) (ValidatorService_WaitForChainStartClient, error) {
-	stream, err := c.cc.NewStream(ctx, &_ValidatorService_serviceDesc.Streams[1], "/ethereum.beacon.rpc.v1.ValidatorService/WaitForChainStart", opts...)
-	if err != nil {
-		return nil, err
-	}
-	x := &validatorServiceWaitForChainStartClient{stream}
-	if err := x.ClientStream.SendMsg(in); err != nil {
-		return nil, err
-	}
-	if err := x.ClientStream.CloseSend(); err != nil {
-		return nil, err
-	}
-	return x, nil
-}
-
-type ValidatorService_WaitForChainStartClient interface {
-	Recv() (*ChainStartResponse, error)
-	grpc.ClientStream
-}
-
-type validatorServiceWaitForChainStartClient struct {
-	grpc.ClientStream
-}
-
-func (x *validatorServiceWaitForChainStartClient) Recv() (*ChainStartResponse, error) {
-	m := new(ChainStartResponse)
-	if err := x.ClientStream.RecvMsg(m); err != nil {
-		return nil, err
-	}
-	return m, nil
-}
-
-func (c *validatorServiceClient) CanonicalHead(ctx context.Context, in *types.Empty, opts ...grpc.CallOption) (*v1alpha1.BeaconBlock, error) {
-	out := new(v1alpha1.BeaconBlock)
-	err := c.cc.Invoke(ctx, "/ethereum.beacon.rpc.v1.ValidatorService/CanonicalHead", in, out, opts...)
-	if err != nil {
-		return nil, err
-	}
-	return out, nil
-}
-
-func (c *validatorServiceClient) ProposeExit(ctx context.Context, in *v1alpha1.VoluntaryExit, opts ...grpc.CallOption) (*types.Empty, error) {
-	out := new(types.Empty)
-	err := c.cc.Invoke(ctx, "/ethereum.beacon.rpc.v1.ValidatorService/ProposeExit", in, out, opts...)
-	if err != nil {
-		return nil, err
-	}
-	return out, nil
-}
-
-// ValidatorServiceServer is the server API for ValidatorService service.
-type ValidatorServiceServer interface {
-	DomainData(context.Context, *DomainRequest) (*DomainResponse, error)
-	WaitForActivation(*ValidatorActivationRequest, ValidatorService_WaitForActivationServer) error
-	ValidatorIndex(context.Context, *ValidatorIndexRequest) (*ValidatorIndexResponse, error)
-	CommitteeAssignment(context.Context, *AssignmentRequest) (*AssignmentResponse, error)
-	ValidatorStatus(context.Context, *ValidatorIndexRequest) (*ValidatorStatusResponse, error)
-	ValidatorPerformance(context.Context, *ValidatorPerformanceRequest) (*ValidatorPerformanceResponse, error)
-	ExitedValidators(context.Context, *ExitedValidatorsRequest) (*ExitedValidatorsResponse, error)
-	WaitForChainStart(*types.Empty, ValidatorService_WaitForChainStartServer) error
-	CanonicalHead(context.Context, *types.Empty) (*v1alpha1.BeaconBlock, error)
-	ProposeExit(context.Context, *v1alpha1.VoluntaryExit) (*types.Empty, error)
-}
-
-// UnimplementedValidatorServiceServer can be embedded to have forward compatible implementations.
-type UnimplementedValidatorServiceServer struct {
-}
-
-func (*UnimplementedValidatorServiceServer) DomainData(ctx context.Context, req *DomainRequest) (*DomainResponse, error) {
-	return nil, status.Errorf(codes.Unimplemented, "method DomainData not implemented")
-}
-func (*UnimplementedValidatorServiceServer) WaitForActivation(req *ValidatorActivationRequest, srv ValidatorService_WaitForActivationServer) error {
-	return status.Errorf(codes.Unimplemented, "method WaitForActivation not implemented")
-}
-func (*UnimplementedValidatorServiceServer) ValidatorIndex(ctx context.Context, req *ValidatorIndexRequest) (*ValidatorIndexResponse, error) {
-	return nil, status.Errorf(codes.Unimplemented, "method ValidatorIndex not implemented")
-}
-func (*UnimplementedValidatorServiceServer) CommitteeAssignment(ctx context.Context, req *AssignmentRequest) (*AssignmentResponse, error) {
-	return nil, status.Errorf(codes.Unimplemented, "method CommitteeAssignment not implemented")
-}
-func (*UnimplementedValidatorServiceServer) ValidatorStatus(ctx context.Context, req *ValidatorIndexRequest) (*ValidatorStatusResponse, error) {
-	return nil, status.Errorf(codes.Unimplemented, "method ValidatorStatus not implemented")
-}
-func (*UnimplementedValidatorServiceServer) ValidatorPerformance(ctx context.Context, req *ValidatorPerformanceRequest) (*ValidatorPerformanceResponse, error) {
-	return nil, status.Errorf(codes.Unimplemented, "method ValidatorPerformance not implemented")
-}
-func (*UnimplementedValidatorServiceServer) ExitedValidators(ctx context.Context, req *ExitedValidatorsRequest) (*ExitedValidatorsResponse, error) {
-	return nil, status.Errorf(codes.Unimplemented, "method ExitedValidators not implemented")
-}
-func (*UnimplementedValidatorServiceServer) WaitForChainStart(req *types.Empty, srv ValidatorService_WaitForChainStartServer) error {
-	return status.Errorf(codes.Unimplemented, "method WaitForChainStart not implemented")
-}
-func (*UnimplementedValidatorServiceServer) CanonicalHead(ctx context.Context, req *types.Empty) (*v1alpha1.BeaconBlock, error) {
-	return nil, status.Errorf(codes.Unimplemented, "method CanonicalHead not implemented")
-}
-func (*UnimplementedValidatorServiceServer) ProposeExit(ctx context.Context, req *v1alpha1.VoluntaryExit) (*types.Empty, error) {
-	return nil, status.Errorf(codes.Unimplemented, "method ProposeExit not implemented")
-}
-
-func RegisterValidatorServiceServer(s *grpc.Server, srv ValidatorServiceServer) {
-	s.RegisterService(&_ValidatorService_serviceDesc, srv)
-}
-
-func _ValidatorService_DomainData_Handler(srv interface{}, ctx context.Context, dec func(interface{}) error, interceptor grpc.UnaryServerInterceptor) (interface{}, error) {
-	in := new(DomainRequest)
-	if err := dec(in); err != nil {
-		return nil, err
-	}
-	if interceptor == nil {
-		return srv.(ValidatorServiceServer).DomainData(ctx, in)
-	}
-	info := &grpc.UnaryServerInfo{
-		Server:     srv,
-		FullMethod: "/ethereum.beacon.rpc.v1.ValidatorService/DomainData",
-	}
-	handler := func(ctx context.Context, req interface{}) (interface{}, error) {
-		return srv.(ValidatorServiceServer).DomainData(ctx, req.(*DomainRequest))
-	}
-	return interceptor(ctx, in, info, handler)
-}
-
-func _ValidatorService_WaitForActivation_Handler(srv interface{}, stream grpc.ServerStream) error {
-	m := new(ValidatorActivationRequest)
-	if err := stream.RecvMsg(m); err != nil {
-		return err
-	}
-	return srv.(ValidatorServiceServer).WaitForActivation(m, &validatorServiceWaitForActivationServer{stream})
-}
-
-type ValidatorService_WaitForActivationServer interface {
-	Send(*ValidatorActivationResponse) error
-	grpc.ServerStream
-}
-
-type validatorServiceWaitForActivationServer struct {
-	grpc.ServerStream
-}
-
-func (x *validatorServiceWaitForActivationServer) Send(m *ValidatorActivationResponse) error {
-	return x.ServerStream.SendMsg(m)
-}
-
-func _ValidatorService_ValidatorIndex_Handler(srv interface{}, ctx context.Context, dec func(interface{}) error, interceptor grpc.UnaryServerInterceptor) (interface{}, error) {
-	in := new(ValidatorIndexRequest)
-	if err := dec(in); err != nil {
-		return nil, err
-	}
-	if interceptor == nil {
-		return srv.(ValidatorServiceServer).ValidatorIndex(ctx, in)
-	}
-	info := &grpc.UnaryServerInfo{
-		Server:     srv,
-		FullMethod: "/ethereum.beacon.rpc.v1.ValidatorService/ValidatorIndex",
-	}
-	handler := func(ctx context.Context, req interface{}) (interface{}, error) {
-		return srv.(ValidatorServiceServer).ValidatorIndex(ctx, req.(*ValidatorIndexRequest))
-	}
-	return interceptor(ctx, in, info, handler)
-}
-
-func _ValidatorService_CommitteeAssignment_Handler(srv interface{}, ctx context.Context, dec func(interface{}) error, interceptor grpc.UnaryServerInterceptor) (interface{}, error) {
-	in := new(AssignmentRequest)
-	if err := dec(in); err != nil {
-		return nil, err
-	}
-	if interceptor == nil {
-		return srv.(ValidatorServiceServer).CommitteeAssignment(ctx, in)
-	}
-	info := &grpc.UnaryServerInfo{
-		Server:     srv,
-		FullMethod: "/ethereum.beacon.rpc.v1.ValidatorService/CommitteeAssignment",
-	}
-	handler := func(ctx context.Context, req interface{}) (interface{}, error) {
-		return srv.(ValidatorServiceServer).CommitteeAssignment(ctx, req.(*AssignmentRequest))
-	}
-	return interceptor(ctx, in, info, handler)
-}
-
-func _ValidatorService_ValidatorStatus_Handler(srv interface{}, ctx context.Context, dec func(interface{}) error, interceptor grpc.UnaryServerInterceptor) (interface{}, error) {
-	in := new(ValidatorIndexRequest)
-	if err := dec(in); err != nil {
-		return nil, err
-	}
-	if interceptor == nil {
-		return srv.(ValidatorServiceServer).ValidatorStatus(ctx, in)
-	}
-	info := &grpc.UnaryServerInfo{
-		Server:     srv,
-		FullMethod: "/ethereum.beacon.rpc.v1.ValidatorService/ValidatorStatus",
-	}
-	handler := func(ctx context.Context, req interface{}) (interface{}, error) {
-		return srv.(ValidatorServiceServer).ValidatorStatus(ctx, req.(*ValidatorIndexRequest))
-	}
-	return interceptor(ctx, in, info, handler)
-}
-
-func _ValidatorService_ValidatorPerformance_Handler(srv interface{}, ctx context.Context, dec func(interface{}) error, interceptor grpc.UnaryServerInterceptor) (interface{}, error) {
-	in := new(ValidatorPerformanceRequest)
-	if err := dec(in); err != nil {
-		return nil, err
-	}
-	if interceptor == nil {
-		return srv.(ValidatorServiceServer).ValidatorPerformance(ctx, in)
-	}
-	info := &grpc.UnaryServerInfo{
-		Server:     srv,
-		FullMethod: "/ethereum.beacon.rpc.v1.ValidatorService/ValidatorPerformance",
-	}
-	handler := func(ctx context.Context, req interface{}) (interface{}, error) {
-		return srv.(ValidatorServiceServer).ValidatorPerformance(ctx, req.(*ValidatorPerformanceRequest))
-	}
-	return interceptor(ctx, in, info, handler)
-}
-
-func _ValidatorService_ExitedValidators_Handler(srv interface{}, ctx context.Context, dec func(interface{}) error, interceptor grpc.UnaryServerInterceptor) (interface{}, error) {
-	in := new(ExitedValidatorsRequest)
-	if err := dec(in); err != nil {
-		return nil, err
-	}
-	if interceptor == nil {
-		return srv.(ValidatorServiceServer).ExitedValidators(ctx, in)
-	}
-	info := &grpc.UnaryServerInfo{
-		Server:     srv,
-		FullMethod: "/ethereum.beacon.rpc.v1.ValidatorService/ExitedValidators",
-	}
-	handler := func(ctx context.Context, req interface{}) (interface{}, error) {
-		return srv.(ValidatorServiceServer).ExitedValidators(ctx, req.(*ExitedValidatorsRequest))
-	}
-	return interceptor(ctx, in, info, handler)
-}
-
-func _ValidatorService_WaitForChainStart_Handler(srv interface{}, stream grpc.ServerStream) error {
-	m := new(types.Empty)
-	if err := stream.RecvMsg(m); err != nil {
-		return err
-	}
-	return srv.(ValidatorServiceServer).WaitForChainStart(m, &validatorServiceWaitForChainStartServer{stream})
-}
-
-type ValidatorService_WaitForChainStartServer interface {
-	Send(*ChainStartResponse) error
-	grpc.ServerStream
-}
-
-type validatorServiceWaitForChainStartServer struct {
-	grpc.ServerStream
-}
-
-func (x *validatorServiceWaitForChainStartServer) Send(m *ChainStartResponse) error {
-	return x.ServerStream.SendMsg(m)
-}
-
-func _ValidatorService_CanonicalHead_Handler(srv interface{}, ctx context.Context, dec func(interface{}) error, interceptor grpc.UnaryServerInterceptor) (interface{}, error) {
-	in := new(types.Empty)
-	if err := dec(in); err != nil {
-		return nil, err
-	}
-	if interceptor == nil {
-		return srv.(ValidatorServiceServer).CanonicalHead(ctx, in)
-	}
-	info := &grpc.UnaryServerInfo{
-		Server:     srv,
-		FullMethod: "/ethereum.beacon.rpc.v1.ValidatorService/CanonicalHead",
-	}
-	handler := func(ctx context.Context, req interface{}) (interface{}, error) {
-		return srv.(ValidatorServiceServer).CanonicalHead(ctx, req.(*types.Empty))
-	}
-	return interceptor(ctx, in, info, handler)
-}
-
-func _ValidatorService_ProposeExit_Handler(srv interface{}, ctx context.Context, dec func(interface{}) error, interceptor grpc.UnaryServerInterceptor) (interface{}, error) {
-	in := new(v1alpha1.VoluntaryExit)
-	if err := dec(in); err != nil {
-		return nil, err
-	}
-	if interceptor == nil {
-		return srv.(ValidatorServiceServer).ProposeExit(ctx, in)
-	}
-	info := &grpc.UnaryServerInfo{
-		Server:     srv,
-		FullMethod: "/ethereum.beacon.rpc.v1.ValidatorService/ProposeExit",
-	}
-	handler := func(ctx context.Context, req interface{}) (interface{}, error) {
-		return srv.(ValidatorServiceServer).ProposeExit(ctx, req.(*v1alpha1.VoluntaryExit))
-	}
-	return interceptor(ctx, in, info, handler)
-}
-
-var _ValidatorService_serviceDesc = grpc.ServiceDesc{
-	ServiceName: "ethereum.beacon.rpc.v1.ValidatorService",
-	HandlerType: (*ValidatorServiceServer)(nil),
-	Methods: []grpc.MethodDesc{
-		{
-			MethodName: "DomainData",
-			Handler:    _ValidatorService_DomainData_Handler,
-		},
-		{
-			MethodName: "ValidatorIndex",
-			Handler:    _ValidatorService_ValidatorIndex_Handler,
-		},
-		{
-			MethodName: "CommitteeAssignment",
-			Handler:    _ValidatorService_CommitteeAssignment_Handler,
-		},
-		{
-			MethodName: "ValidatorStatus",
-			Handler:    _ValidatorService_ValidatorStatus_Handler,
-		},
-		{
-			MethodName: "ValidatorPerformance",
-			Handler:    _ValidatorService_ValidatorPerformance_Handler,
-		},
-		{
-			MethodName: "ExitedValidators",
-			Handler:    _ValidatorService_ExitedValidators_Handler,
-		},
-		{
-			MethodName: "CanonicalHead",
-			Handler:    _ValidatorService_CanonicalHead_Handler,
-		},
-		{
-			MethodName: "ProposeExit",
-			Handler:    _ValidatorService_ProposeExit_Handler,
-		},
-	},
-	Streams: []grpc.StreamDesc{
-		{
-			StreamName:    "WaitForActivation",
-			Handler:       _ValidatorService_WaitForActivation_Handler,
-			ServerStreams: true,
-		},
-		{
-			StreamName:    "WaitForChainStart",
-			Handler:       _ValidatorService_WaitForChainStart_Handler,
-			ServerStreams: true,
-		},
-	},
-	Metadata: "proto/beacon/rpc/v1/services.proto",
-}
-
-func (m *BlockRequest) Marshal() (dAtA []byte, err error) {
-	size := m.Size()
-	dAtA = make([]byte, size)
-	n, err := m.MarshalToSizedBuffer(dAtA[:size])
-	if err != nil {
-		return nil, err
-	}
-	return dAtA[:n], nil
-}
-
-func (m *BlockRequest) MarshalTo(dAtA []byte) (int, error) {
-	size := m.Size()
-	return m.MarshalToSizedBuffer(dAtA[:size])
-}
-
-func (m *BlockRequest) MarshalToSizedBuffer(dAtA []byte) (int, error) {
-	i := len(dAtA)
-	_ = i
-	var l int
-	_ = l
-	if m.XXX_unrecognized != nil {
-		i -= len(m.XXX_unrecognized)
-		copy(dAtA[i:], m.XXX_unrecognized)
-	}
-	if len(m.Graffiti) > 0 {
-		i -= len(m.Graffiti)
-		copy(dAtA[i:], m.Graffiti)
-		i = encodeVarintServices(dAtA, i, uint64(len(m.Graffiti)))
-		i--
-		dAtA[i] = 0x1a
-	}
-	if len(m.RandaoReveal) > 0 {
-		i -= len(m.RandaoReveal)
-		copy(dAtA[i:], m.RandaoReveal)
-		i = encodeVarintServices(dAtA, i, uint64(len(m.RandaoReveal)))
-		i--
-		dAtA[i] = 0x12
-	}
-	if m.Slot != 0 {
-		i = encodeVarintServices(dAtA, i, uint64(m.Slot))
-		i--
-		dAtA[i] = 0x8
-	}
-	return len(dAtA) - i, nil
-}
-
-func (m *ProposeResponse) Marshal() (dAtA []byte, err error) {
-	size := m.Size()
-	dAtA = make([]byte, size)
-	n, err := m.MarshalToSizedBuffer(dAtA[:size])
-	if err != nil {
-		return nil, err
-	}
-	return dAtA[:n], nil
-}
-
-func (m *ProposeResponse) MarshalTo(dAtA []byte) (int, error) {
-	size := m.Size()
-	return m.MarshalToSizedBuffer(dAtA[:size])
-}
-
-func (m *ProposeResponse) MarshalToSizedBuffer(dAtA []byte) (int, error) {
-	i := len(dAtA)
-	_ = i
-	var l int
-	_ = l
-	if m.XXX_unrecognized != nil {
-		i -= len(m.XXX_unrecognized)
-		copy(dAtA[i:], m.XXX_unrecognized)
-	}
-	if len(m.BlockRoot) > 0 {
-		i -= len(m.BlockRoot)
-		copy(dAtA[i:], m.BlockRoot)
-		i = encodeVarintServices(dAtA, i, uint64(len(m.BlockRoot)))
-		i--
-		dAtA[i] = 0xa
-	}
-	return len(dAtA) - i, nil
-}
-
-func (m *AttestationRequest) Marshal() (dAtA []byte, err error) {
-	size := m.Size()
-	dAtA = make([]byte, size)
-	n, err := m.MarshalToSizedBuffer(dAtA[:size])
-	if err != nil {
-		return nil, err
-	}
-	return dAtA[:n], nil
-}
-
-func (m *AttestationRequest) MarshalTo(dAtA []byte) (int, error) {
-	size := m.Size()
-	return m.MarshalToSizedBuffer(dAtA[:size])
-}
-
-func (m *AttestationRequest) MarshalToSizedBuffer(dAtA []byte) (int, error) {
-	i := len(dAtA)
-	_ = i
-	var l int
-	_ = l
-	if m.XXX_unrecognized != nil {
-		i -= len(m.XXX_unrecognized)
-		copy(dAtA[i:], m.XXX_unrecognized)
-	}
-	if m.CommitteeIndex != 0 {
-		i = encodeVarintServices(dAtA, i, uint64(m.CommitteeIndex))
-		i--
-		dAtA[i] = 0x20
-	}
-	if m.Slot != 0 {
-		i = encodeVarintServices(dAtA, i, uint64(m.Slot))
-		i--
-		dAtA[i] = 0x18
-	}
-	if len(m.PocBit) > 0 {
-		i -= len(m.PocBit)
-		copy(dAtA[i:], m.PocBit)
-		i = encodeVarintServices(dAtA, i, uint64(len(m.PocBit)))
-		i--
-		dAtA[i] = 0x12
-	}
-	if len(m.PublicKey) > 0 {
-		i -= len(m.PublicKey)
-		copy(dAtA[i:], m.PublicKey)
-		i = encodeVarintServices(dAtA, i, uint64(len(m.PublicKey)))
-		i--
-		dAtA[i] = 0xa
-	}
-	return len(dAtA) - i, nil
-}
-
-func (m *AttestResponse) Marshal() (dAtA []byte, err error) {
-	size := m.Size()
-	dAtA = make([]byte, size)
-	n, err := m.MarshalToSizedBuffer(dAtA[:size])
-	if err != nil {
-		return nil, err
-	}
-	return dAtA[:n], nil
-}
-
-func (m *AttestResponse) MarshalTo(dAtA []byte) (int, error) {
-	size := m.Size()
-	return m.MarshalToSizedBuffer(dAtA[:size])
-}
-
-func (m *AttestResponse) MarshalToSizedBuffer(dAtA []byte) (int, error) {
-	i := len(dAtA)
-	_ = i
-	var l int
-	_ = l
-	if m.XXX_unrecognized != nil {
-		i -= len(m.XXX_unrecognized)
-		copy(dAtA[i:], m.XXX_unrecognized)
-	}
-	if len(m.Root) > 0 {
-		i -= len(m.Root)
-		copy(dAtA[i:], m.Root)
-		i = encodeVarintServices(dAtA, i, uint64(len(m.Root)))
-		i--
-		dAtA[i] = 0xa
-	}
-	return len(dAtA) - i, nil
-}
-
-func (m *AggregationRequest) Marshal() (dAtA []byte, err error) {
-	size := m.Size()
-	dAtA = make([]byte, size)
-	n, err := m.MarshalToSizedBuffer(dAtA[:size])
-	if err != nil {
-		return nil, err
-	}
-	return dAtA[:n], nil
-}
-
-func (m *AggregationRequest) MarshalTo(dAtA []byte) (int, error) {
-	size := m.Size()
-	return m.MarshalToSizedBuffer(dAtA[:size])
-}
-
-func (m *AggregationRequest) MarshalToSizedBuffer(dAtA []byte) (int, error) {
-	i := len(dAtA)
-	_ = i
-	var l int
-	_ = l
-	if m.XXX_unrecognized != nil {
-		i -= len(m.XXX_unrecognized)
-		copy(dAtA[i:], m.XXX_unrecognized)
-	}
-	if len(m.SlotSignature) > 0 {
-		i -= len(m.SlotSignature)
-		copy(dAtA[i:], m.SlotSignature)
-		i = encodeVarintServices(dAtA, i, uint64(len(m.SlotSignature)))
-		i--
-		dAtA[i] = 0x22
-	}
-	if len(m.PublicKey) > 0 {
-		i -= len(m.PublicKey)
-		copy(dAtA[i:], m.PublicKey)
-		i = encodeVarintServices(dAtA, i, uint64(len(m.PublicKey)))
-		i--
-		dAtA[i] = 0x1a
-	}
-	if m.CommitteeIndex != 0 {
-		i = encodeVarintServices(dAtA, i, uint64(m.CommitteeIndex))
-		i--
-		dAtA[i] = 0x10
-	}
-	if m.Slot != 0 {
-		i = encodeVarintServices(dAtA, i, uint64(m.Slot))
-		i--
-		dAtA[i] = 0x8
-	}
-	return len(dAtA) - i, nil
-}
-
-func (m *AggregationResponse) Marshal() (dAtA []byte, err error) {
-	size := m.Size()
-	dAtA = make([]byte, size)
-	n, err := m.MarshalToSizedBuffer(dAtA[:size])
-	if err != nil {
-		return nil, err
-	}
-	return dAtA[:n], nil
-}
-
-func (m *AggregationResponse) MarshalTo(dAtA []byte) (int, error) {
-	size := m.Size()
-	return m.MarshalToSizedBuffer(dAtA[:size])
-}
-
-func (m *AggregationResponse) MarshalToSizedBuffer(dAtA []byte) (int, error) {
-	i := len(dAtA)
-	_ = i
-	var l int
-	_ = l
-	if m.XXX_unrecognized != nil {
-		i -= len(m.XXX_unrecognized)
-		copy(dAtA[i:], m.XXX_unrecognized)
-	}
-	if len(m.Root) > 0 {
-		i -= len(m.Root)
-		copy(dAtA[i:], m.Root)
-		i = encodeVarintServices(dAtA, i, uint64(len(m.Root)))
-		i--
-		dAtA[i] = 0xa
-	}
-	return len(dAtA) - i, nil
-}
-
-func (m *ValidatorPerformanceRequest) Marshal() (dAtA []byte, err error) {
-	size := m.Size()
-	dAtA = make([]byte, size)
-	n, err := m.MarshalToSizedBuffer(dAtA[:size])
-	if err != nil {
-		return nil, err
-	}
-	return dAtA[:n], nil
-}
-
-func (m *ValidatorPerformanceRequest) MarshalTo(dAtA []byte) (int, error) {
-	size := m.Size()
-	return m.MarshalToSizedBuffer(dAtA[:size])
-}
-
-func (m *ValidatorPerformanceRequest) MarshalToSizedBuffer(dAtA []byte) (int, error) {
-	i := len(dAtA)
-	_ = i
-	var l int
-	_ = l
-	if m.XXX_unrecognized != nil {
-		i -= len(m.XXX_unrecognized)
-		copy(dAtA[i:], m.XXX_unrecognized)
-	}
-	if len(m.PublicKeys) > 0 {
-		for iNdEx := len(m.PublicKeys) - 1; iNdEx >= 0; iNdEx-- {
-			i -= len(m.PublicKeys[iNdEx])
-			copy(dAtA[i:], m.PublicKeys[iNdEx])
-			i = encodeVarintServices(dAtA, i, uint64(len(m.PublicKeys[iNdEx])))
-			i--
-			dAtA[i] = 0x12
-		}
-	}
-	if m.Slot != 0 {
-		i = encodeVarintServices(dAtA, i, uint64(m.Slot))
-		i--
-		dAtA[i] = 0x8
-	}
-	return len(dAtA) - i, nil
-}
-
-func (m *ValidatorPerformanceResponse) Marshal() (dAtA []byte, err error) {
-	size := m.Size()
-	dAtA = make([]byte, size)
-	n, err := m.MarshalToSizedBuffer(dAtA[:size])
-	if err != nil {
-		return nil, err
-	}
-	return dAtA[:n], nil
-}
-
-func (m *ValidatorPerformanceResponse) MarshalTo(dAtA []byte) (int, error) {
-	size := m.Size()
-	return m.MarshalToSizedBuffer(dAtA[:size])
-}
-
-func (m *ValidatorPerformanceResponse) MarshalToSizedBuffer(dAtA []byte) (int, error) {
-	i := len(dAtA)
-	_ = i
-	var l int
-	_ = l
-	if m.XXX_unrecognized != nil {
-		i -= len(m.XXX_unrecognized)
-		copy(dAtA[i:], m.XXX_unrecognized)
-	}
-	if m.AverageActiveValidatorBalance != 0 {
-		i -= 4
-		encoding_binary.LittleEndian.PutUint32(dAtA[i:], uint32(math.Float32bits(float32(m.AverageActiveValidatorBalance))))
-		i--
-		dAtA[i] = 0x2d
-	}
-	if len(m.MissingValidators) > 0 {
-		for iNdEx := len(m.MissingValidators) - 1; iNdEx >= 0; iNdEx-- {
-			i -= len(m.MissingValidators[iNdEx])
-			copy(dAtA[i:], m.MissingValidators[iNdEx])
-			i = encodeVarintServices(dAtA, i, uint64(len(m.MissingValidators[iNdEx])))
-			i--
-			dAtA[i] = 0x22
-		}
-	}
-	if m.TotalActiveValidators != 0 {
-		i = encodeVarintServices(dAtA, i, uint64(m.TotalActiveValidators))
-		i--
-		dAtA[i] = 0x18
-	}
-	if m.TotalValidators != 0 {
-		i = encodeVarintServices(dAtA, i, uint64(m.TotalValidators))
-		i--
-		dAtA[i] = 0x10
-	}
-	if len(m.Balances) > 0 {
-		dAtA2 := make([]byte, len(m.Balances)*10)
-		var j1 int
-		for _, num := range m.Balances {
-			for num >= 1<<7 {
-				dAtA2[j1] = uint8(uint64(num)&0x7f | 0x80)
-				num >>= 7
-				j1++
-			}
-			dAtA2[j1] = uint8(num)
-			j1++
-		}
-		i -= j1
-		copy(dAtA[i:], dAtA2[:j1])
-		i = encodeVarintServices(dAtA, i, uint64(j1))
-		i--
-		dAtA[i] = 0xa
-	}
-	return len(dAtA) - i, nil
-}
-
-func (m *ValidatorActivationRequest) Marshal() (dAtA []byte, err error) {
-	size := m.Size()
-	dAtA = make([]byte, size)
-	n, err := m.MarshalToSizedBuffer(dAtA[:size])
-	if err != nil {
-		return nil, err
-	}
-	return dAtA[:n], nil
-}
-
-func (m *ValidatorActivationRequest) MarshalTo(dAtA []byte) (int, error) {
-	size := m.Size()
-	return m.MarshalToSizedBuffer(dAtA[:size])
-}
-
-func (m *ValidatorActivationRequest) MarshalToSizedBuffer(dAtA []byte) (int, error) {
-	i := len(dAtA)
-	_ = i
-	var l int
-	_ = l
-	if m.XXX_unrecognized != nil {
-		i -= len(m.XXX_unrecognized)
-		copy(dAtA[i:], m.XXX_unrecognized)
-	}
-	if len(m.PublicKeys) > 0 {
-		for iNdEx := len(m.PublicKeys) - 1; iNdEx >= 0; iNdEx-- {
-			i -= len(m.PublicKeys[iNdEx])
-			copy(dAtA[i:], m.PublicKeys[iNdEx])
-			i = encodeVarintServices(dAtA, i, uint64(len(m.PublicKeys[iNdEx])))
-			i--
-			dAtA[i] = 0xa
-		}
-	}
-	return len(dAtA) - i, nil
-}
-
-func (m *ValidatorActivationResponse) Marshal() (dAtA []byte, err error) {
-	size := m.Size()
-	dAtA = make([]byte, size)
-	n, err := m.MarshalToSizedBuffer(dAtA[:size])
-	if err != nil {
-		return nil, err
-	}
-	return dAtA[:n], nil
-}
-
-func (m *ValidatorActivationResponse) MarshalTo(dAtA []byte) (int, error) {
-	size := m.Size()
-	return m.MarshalToSizedBuffer(dAtA[:size])
-}
-
-func (m *ValidatorActivationResponse) MarshalToSizedBuffer(dAtA []byte) (int, error) {
-	i := len(dAtA)
-	_ = i
-	var l int
-	_ = l
-	if m.XXX_unrecognized != nil {
-		i -= len(m.XXX_unrecognized)
-		copy(dAtA[i:], m.XXX_unrecognized)
-	}
-	if len(m.Statuses) > 0 {
-		for iNdEx := len(m.Statuses) - 1; iNdEx >= 0; iNdEx-- {
-			{
-				size, err := m.Statuses[iNdEx].MarshalToSizedBuffer(dAtA[:i])
-				if err != nil {
-					return 0, err
-				}
-				i -= size
-				i = encodeVarintServices(dAtA, i, uint64(size))
-			}
-			i--
-			dAtA[i] = 0x12
-		}
-	}
-	if len(m.ActivatedPublicKeys) > 0 {
-		for iNdEx := len(m.ActivatedPublicKeys) - 1; iNdEx >= 0; iNdEx-- {
-			i -= len(m.ActivatedPublicKeys[iNdEx])
-			copy(dAtA[i:], m.ActivatedPublicKeys[iNdEx])
-			i = encodeVarintServices(dAtA, i, uint64(len(m.ActivatedPublicKeys[iNdEx])))
-			i--
-			dAtA[i] = 0xa
-		}
-	}
-	return len(dAtA) - i, nil
-}
-
-func (m *ValidatorActivationResponse_Status) Marshal() (dAtA []byte, err error) {
-	size := m.Size()
-	dAtA = make([]byte, size)
-	n, err := m.MarshalToSizedBuffer(dAtA[:size])
-	if err != nil {
-		return nil, err
-	}
-	return dAtA[:n], nil
-}
-
-func (m *ValidatorActivationResponse_Status) MarshalTo(dAtA []byte) (int, error) {
-	size := m.Size()
-	return m.MarshalToSizedBuffer(dAtA[:size])
-}
-
-func (m *ValidatorActivationResponse_Status) MarshalToSizedBuffer(dAtA []byte) (int, error) {
-	i := len(dAtA)
-	_ = i
-	var l int
-	_ = l
-	if m.XXX_unrecognized != nil {
-		i -= len(m.XXX_unrecognized)
-		copy(dAtA[i:], m.XXX_unrecognized)
-	}
-	if m.Status != nil {
-		{
-			size, err := m.Status.MarshalToSizedBuffer(dAtA[:i])
-			if err != nil {
-				return 0, err
-			}
-			i -= size
-			i = encodeVarintServices(dAtA, i, uint64(size))
-		}
-		i--
-		dAtA[i] = 0x12
-	}
-	if len(m.PublicKey) > 0 {
-		i -= len(m.PublicKey)
-		copy(dAtA[i:], m.PublicKey)
-		i = encodeVarintServices(dAtA, i, uint64(len(m.PublicKey)))
-		i--
-		dAtA[i] = 0xa
-	}
-	return len(dAtA) - i, nil
-}
-
-func (m *ExitedValidatorsRequest) Marshal() (dAtA []byte, err error) {
-	size := m.Size()
-	dAtA = make([]byte, size)
-	n, err := m.MarshalToSizedBuffer(dAtA[:size])
-	if err != nil {
-		return nil, err
-	}
-	return dAtA[:n], nil
-}
-
-func (m *ExitedValidatorsRequest) MarshalTo(dAtA []byte) (int, error) {
-	size := m.Size()
-	return m.MarshalToSizedBuffer(dAtA[:size])
-}
-
-func (m *ExitedValidatorsRequest) MarshalToSizedBuffer(dAtA []byte) (int, error) {
-	i := len(dAtA)
-	_ = i
-	var l int
-	_ = l
-	if m.XXX_unrecognized != nil {
-		i -= len(m.XXX_unrecognized)
-		copy(dAtA[i:], m.XXX_unrecognized)
-	}
-	if len(m.PublicKeys) > 0 {
-		for iNdEx := len(m.PublicKeys) - 1; iNdEx >= 0; iNdEx-- {
-			i -= len(m.PublicKeys[iNdEx])
-			copy(dAtA[i:], m.PublicKeys[iNdEx])
-			i = encodeVarintServices(dAtA, i, uint64(len(m.PublicKeys[iNdEx])))
-			i--
-			dAtA[i] = 0xa
-		}
-	}
-	return len(dAtA) - i, nil
-}
-
-func (m *ExitedValidatorsResponse) Marshal() (dAtA []byte, err error) {
-	size := m.Size()
-	dAtA = make([]byte, size)
-	n, err := m.MarshalToSizedBuffer(dAtA[:size])
-	if err != nil {
-		return nil, err
-	}
-	return dAtA[:n], nil
-}
-
-func (m *ExitedValidatorsResponse) MarshalTo(dAtA []byte) (int, error) {
-	size := m.Size()
-	return m.MarshalToSizedBuffer(dAtA[:size])
-}
-
-func (m *ExitedValidatorsResponse) MarshalToSizedBuffer(dAtA []byte) (int, error) {
-	i := len(dAtA)
-	_ = i
-	var l int
-	_ = l
-	if m.XXX_unrecognized != nil {
-		i -= len(m.XXX_unrecognized)
-		copy(dAtA[i:], m.XXX_unrecognized)
-	}
-	if len(m.PublicKeys) > 0 {
-		for iNdEx := len(m.PublicKeys) - 1; iNdEx >= 0; iNdEx-- {
-			i -= len(m.PublicKeys[iNdEx])
-			copy(dAtA[i:], m.PublicKeys[iNdEx])
-			i = encodeVarintServices(dAtA, i, uint64(len(m.PublicKeys[iNdEx])))
-			i--
-			dAtA[i] = 0xa
-		}
-	}
-	return len(dAtA) - i, nil
-}
-
-func (m *ChainStartResponse) Marshal() (dAtA []byte, err error) {
-	size := m.Size()
-	dAtA = make([]byte, size)
-	n, err := m.MarshalToSizedBuffer(dAtA[:size])
-	if err != nil {
-		return nil, err
-	}
-	return dAtA[:n], nil
-}
-
-func (m *ChainStartResponse) MarshalTo(dAtA []byte) (int, error) {
-	size := m.Size()
-	return m.MarshalToSizedBuffer(dAtA[:size])
-}
-
-func (m *ChainStartResponse) MarshalToSizedBuffer(dAtA []byte) (int, error) {
-	i := len(dAtA)
-	_ = i
-	var l int
-	_ = l
-	if m.XXX_unrecognized != nil {
-		i -= len(m.XXX_unrecognized)
-		copy(dAtA[i:], m.XXX_unrecognized)
-	}
-	if m.GenesisTime != 0 {
-		i = encodeVarintServices(dAtA, i, uint64(m.GenesisTime))
-		i--
-		dAtA[i] = 0x10
-	}
-	if m.Started {
-		i--
-		if m.Started {
-			dAtA[i] = 1
-		} else {
-			dAtA[i] = 0
-		}
-		i--
-		dAtA[i] = 0x8
-	}
-	return len(dAtA) - i, nil
-}
-
-func (m *ValidatorIndexRequest) Marshal() (dAtA []byte, err error) {
-	size := m.Size()
-	dAtA = make([]byte, size)
-	n, err := m.MarshalToSizedBuffer(dAtA[:size])
-	if err != nil {
-		return nil, err
-	}
-	return dAtA[:n], nil
-}
-
-func (m *ValidatorIndexRequest) MarshalTo(dAtA []byte) (int, error) {
-	size := m.Size()
-	return m.MarshalToSizedBuffer(dAtA[:size])
-}
-
-func (m *ValidatorIndexRequest) MarshalToSizedBuffer(dAtA []byte) (int, error) {
-	i := len(dAtA)
-	_ = i
-	var l int
-	_ = l
-	if m.XXX_unrecognized != nil {
-		i -= len(m.XXX_unrecognized)
-		copy(dAtA[i:], m.XXX_unrecognized)
-	}
-	if len(m.PublicKey) > 0 {
-		i -= len(m.PublicKey)
-		copy(dAtA[i:], m.PublicKey)
-		i = encodeVarintServices(dAtA, i, uint64(len(m.PublicKey)))
-		i--
-		dAtA[i] = 0xa
-	}
-	return len(dAtA) - i, nil
-}
-
-func (m *ValidatorIndexResponse) Marshal() (dAtA []byte, err error) {
-	size := m.Size()
-	dAtA = make([]byte, size)
-	n, err := m.MarshalToSizedBuffer(dAtA[:size])
-	if err != nil {
-		return nil, err
-	}
-	return dAtA[:n], nil
-}
-
-func (m *ValidatorIndexResponse) MarshalTo(dAtA []byte) (int, error) {
-	size := m.Size()
-	return m.MarshalToSizedBuffer(dAtA[:size])
-}
-
-func (m *ValidatorIndexResponse) MarshalToSizedBuffer(dAtA []byte) (int, error) {
-	i := len(dAtA)
-	_ = i
-	var l int
-	_ = l
-	if m.XXX_unrecognized != nil {
-		i -= len(m.XXX_unrecognized)
-		copy(dAtA[i:], m.XXX_unrecognized)
-	}
-	if m.Index != 0 {
-		i = encodeVarintServices(dAtA, i, uint64(m.Index))
-		i--
-		dAtA[i] = 0x8
-	}
-	return len(dAtA) - i, nil
-}
-
-func (m *AssignmentRequest) Marshal() (dAtA []byte, err error) {
-	size := m.Size()
-	dAtA = make([]byte, size)
-	n, err := m.MarshalToSizedBuffer(dAtA[:size])
-	if err != nil {
-		return nil, err
-	}
-	return dAtA[:n], nil
-}
-
-func (m *AssignmentRequest) MarshalTo(dAtA []byte) (int, error) {
-	size := m.Size()
-	return m.MarshalToSizedBuffer(dAtA[:size])
-}
-
-func (m *AssignmentRequest) MarshalToSizedBuffer(dAtA []byte) (int, error) {
-	i := len(dAtA)
-	_ = i
-	var l int
-	_ = l
-	if m.XXX_unrecognized != nil {
-		i -= len(m.XXX_unrecognized)
-		copy(dAtA[i:], m.XXX_unrecognized)
-	}
-	if len(m.PublicKeys) > 0 {
-		for iNdEx := len(m.PublicKeys) - 1; iNdEx >= 0; iNdEx-- {
-			i -= len(m.PublicKeys[iNdEx])
-			copy(dAtA[i:], m.PublicKeys[iNdEx])
-			i = encodeVarintServices(dAtA, i, uint64(len(m.PublicKeys[iNdEx])))
-			i--
-			dAtA[i] = 0x12
-		}
-	}
-	if m.EpochStart != 0 {
-		i = encodeVarintServices(dAtA, i, uint64(m.EpochStart))
-		i--
-		dAtA[i] = 0x8
-	}
-	return len(dAtA) - i, nil
-}
-
-func (m *AssignmentResponse) Marshal() (dAtA []byte, err error) {
-	size := m.Size()
-	dAtA = make([]byte, size)
-	n, err := m.MarshalToSizedBuffer(dAtA[:size])
-	if err != nil {
-		return nil, err
-	}
-	return dAtA[:n], nil
-}
-
-func (m *AssignmentResponse) MarshalTo(dAtA []byte) (int, error) {
-	size := m.Size()
-	return m.MarshalToSizedBuffer(dAtA[:size])
-}
-
-func (m *AssignmentResponse) MarshalToSizedBuffer(dAtA []byte) (int, error) {
-	i := len(dAtA)
-	_ = i
-	var l int
-	_ = l
-	if m.XXX_unrecognized != nil {
-		i -= len(m.XXX_unrecognized)
-		copy(dAtA[i:], m.XXX_unrecognized)
-	}
-	if len(m.ValidatorAssignment) > 0 {
-		for iNdEx := len(m.ValidatorAssignment) - 1; iNdEx >= 0; iNdEx-- {
-			{
-				size, err := m.ValidatorAssignment[iNdEx].MarshalToSizedBuffer(dAtA[:i])
-				if err != nil {
-					return 0, err
-				}
-				i -= size
-				i = encodeVarintServices(dAtA, i, uint64(size))
-			}
-			i--
-			dAtA[i] = 0xa
-		}
-	}
-	return len(dAtA) - i, nil
-}
-
-func (m *AssignmentResponse_ValidatorAssignment) Marshal() (dAtA []byte, err error) {
-	size := m.Size()
-	dAtA = make([]byte, size)
-	n, err := m.MarshalToSizedBuffer(dAtA[:size])
-	if err != nil {
-		return nil, err
-	}
-	return dAtA[:n], nil
-}
-
-func (m *AssignmentResponse_ValidatorAssignment) MarshalTo(dAtA []byte) (int, error) {
-	size := m.Size()
-	return m.MarshalToSizedBuffer(dAtA[:size])
-}
-
-func (m *AssignmentResponse_ValidatorAssignment) MarshalToSizedBuffer(dAtA []byte) (int, error) {
-	i := len(dAtA)
-	_ = i
-	var l int
-	_ = l
-	if m.XXX_unrecognized != nil {
-		i -= len(m.XXX_unrecognized)
-		copy(dAtA[i:], m.XXX_unrecognized)
-	}
-	if m.Status != 0 {
-		i = encodeVarintServices(dAtA, i, uint64(m.Status))
-		i--
-		dAtA[i] = 0x30
-	}
-	if len(m.PublicKey) > 0 {
-		i -= len(m.PublicKey)
-		copy(dAtA[i:], m.PublicKey)
-		i = encodeVarintServices(dAtA, i, uint64(len(m.PublicKey)))
-		i--
-		dAtA[i] = 0x2a
-	}
-	if m.ProposerSlot != 0 {
-		i = encodeVarintServices(dAtA, i, uint64(m.ProposerSlot))
-		i--
-		dAtA[i] = 0x20
-	}
-	if m.AttesterSlot != 0 {
-		i = encodeVarintServices(dAtA, i, uint64(m.AttesterSlot))
-		i--
-		dAtA[i] = 0x18
-	}
-	if m.CommitteeIndex != 0 {
-		i = encodeVarintServices(dAtA, i, uint64(m.CommitteeIndex))
-		i--
-		dAtA[i] = 0x10
-	}
-	if len(m.Committee) > 0 {
-		dAtA5 := make([]byte, len(m.Committee)*10)
-		var j4 int
-		for _, num := range m.Committee {
-			for num >= 1<<7 {
-				dAtA5[j4] = uint8(uint64(num)&0x7f | 0x80)
-				num >>= 7
-				j4++
-			}
-			dAtA5[j4] = uint8(num)
-			j4++
-		}
-		i -= j4
-		copy(dAtA[i:], dAtA5[:j4])
-		i = encodeVarintServices(dAtA, i, uint64(j4))
-		i--
-		dAtA[i] = 0xa
-	}
-	return len(dAtA) - i, nil
-}
-
-func (m *ValidatorStatusResponse) Marshal() (dAtA []byte, err error) {
-	size := m.Size()
-	dAtA = make([]byte, size)
-	n, err := m.MarshalToSizedBuffer(dAtA[:size])
-	if err != nil {
-		return nil, err
-	}
-	return dAtA[:n], nil
-}
-
-func (m *ValidatorStatusResponse) MarshalTo(dAtA []byte) (int, error) {
-	size := m.Size()
-	return m.MarshalToSizedBuffer(dAtA[:size])
-}
-
-func (m *ValidatorStatusResponse) MarshalToSizedBuffer(dAtA []byte) (int, error) {
-	i := len(dAtA)
-	_ = i
-	var l int
-	_ = l
-	if m.XXX_unrecognized != nil {
-		i -= len(m.XXX_unrecognized)
-		copy(dAtA[i:], m.XXX_unrecognized)
-	}
-	if m.PositionInActivationQueue != 0 {
-		i = encodeVarintServices(dAtA, i, uint64(m.PositionInActivationQueue))
-		i--
-		dAtA[i] = 0x28
-	}
-	if m.ActivationEpoch != 0 {
-		i = encodeVarintServices(dAtA, i, uint64(m.ActivationEpoch))
-		i--
-		dAtA[i] = 0x20
-	}
-	if m.DepositInclusionSlot != 0 {
-		i = encodeVarintServices(dAtA, i, uint64(m.DepositInclusionSlot))
-		i--
-		dAtA[i] = 0x18
-	}
-	if m.Eth1DepositBlockNumber != 0 {
-		i = encodeVarintServices(dAtA, i, uint64(m.Eth1DepositBlockNumber))
-		i--
-		dAtA[i] = 0x10
-	}
-	if m.Status != 0 {
-		i = encodeVarintServices(dAtA, i, uint64(m.Status))
-		i--
-		dAtA[i] = 0x8
-	}
-	return len(dAtA) - i, nil
-}
-
-func (m *DomainRequest) Marshal() (dAtA []byte, err error) {
-	size := m.Size()
-	dAtA = make([]byte, size)
-	n, err := m.MarshalToSizedBuffer(dAtA[:size])
-	if err != nil {
-		return nil, err
-	}
-	return dAtA[:n], nil
-}
-
-func (m *DomainRequest) MarshalTo(dAtA []byte) (int, error) {
-	size := m.Size()
-	return m.MarshalToSizedBuffer(dAtA[:size])
-}
-
-func (m *DomainRequest) MarshalToSizedBuffer(dAtA []byte) (int, error) {
-	i := len(dAtA)
-	_ = i
-	var l int
-	_ = l
-	if m.XXX_unrecognized != nil {
-		i -= len(m.XXX_unrecognized)
-		copy(dAtA[i:], m.XXX_unrecognized)
-	}
-	if len(m.Domain) > 0 {
-		i -= len(m.Domain)
-		copy(dAtA[i:], m.Domain)
-		i = encodeVarintServices(dAtA, i, uint64(len(m.Domain)))
-		i--
-		dAtA[i] = 0x12
-	}
-	if m.Epoch != 0 {
-		i = encodeVarintServices(dAtA, i, uint64(m.Epoch))
-		i--
-		dAtA[i] = 0x8
-	}
-	return len(dAtA) - i, nil
-}
-
-func (m *DomainResponse) Marshal() (dAtA []byte, err error) {
-	size := m.Size()
-	dAtA = make([]byte, size)
-	n, err := m.MarshalToSizedBuffer(dAtA[:size])
-	if err != nil {
-		return nil, err
-	}
-	return dAtA[:n], nil
-}
-
-func (m *DomainResponse) MarshalTo(dAtA []byte) (int, error) {
-	size := m.Size()
-	return m.MarshalToSizedBuffer(dAtA[:size])
-}
-
-func (m *DomainResponse) MarshalToSizedBuffer(dAtA []byte) (int, error) {
-	i := len(dAtA)
-	_ = i
-	var l int
-	_ = l
-	if m.XXX_unrecognized != nil {
-		i -= len(m.XXX_unrecognized)
-		copy(dAtA[i:], m.XXX_unrecognized)
-	}
-	if len(m.SignatureDomain) > 0 {
-		i -= len(m.SignatureDomain)
-		copy(dAtA[i:], m.SignatureDomain)
-		i = encodeVarintServices(dAtA, i, uint64(len(m.SignatureDomain)))
-		i--
-		dAtA[i] = 0xa
-	}
-	return len(dAtA) - i, nil
-}
-
-func (m *BlockTreeResponse) Marshal() (dAtA []byte, err error) {
-	size := m.Size()
-	dAtA = make([]byte, size)
-	n, err := m.MarshalToSizedBuffer(dAtA[:size])
-	if err != nil {
-		return nil, err
-	}
-	return dAtA[:n], nil
-}
-
-func (m *BlockTreeResponse) MarshalTo(dAtA []byte) (int, error) {
-	size := m.Size()
-	return m.MarshalToSizedBuffer(dAtA[:size])
-}
-
-func (m *BlockTreeResponse) MarshalToSizedBuffer(dAtA []byte) (int, error) {
-	i := len(dAtA)
-	_ = i
-	var l int
-	_ = l
-	if m.XXX_unrecognized != nil {
-		i -= len(m.XXX_unrecognized)
-		copy(dAtA[i:], m.XXX_unrecognized)
-	}
-	if len(m.Tree) > 0 {
-		for iNdEx := len(m.Tree) - 1; iNdEx >= 0; iNdEx-- {
-			{
-				size, err := m.Tree[iNdEx].MarshalToSizedBuffer(dAtA[:i])
-				if err != nil {
-					return 0, err
-				}
-				i -= size
-				i = encodeVarintServices(dAtA, i, uint64(size))
-			}
-			i--
-			dAtA[i] = 0xa
-		}
-	}
-	return len(dAtA) - i, nil
-}
-
-func (m *BlockTreeResponse_TreeNode) Marshal() (dAtA []byte, err error) {
-	size := m.Size()
-	dAtA = make([]byte, size)
-	n, err := m.MarshalToSizedBuffer(dAtA[:size])
-	if err != nil {
-		return nil, err
-	}
-	return dAtA[:n], nil
-}
-
-func (m *BlockTreeResponse_TreeNode) MarshalTo(dAtA []byte) (int, error) {
-	size := m.Size()
-	return m.MarshalToSizedBuffer(dAtA[:size])
-}
-
-func (m *BlockTreeResponse_TreeNode) MarshalToSizedBuffer(dAtA []byte) (int, error) {
-	i := len(dAtA)
-	_ = i
-	var l int
-	_ = l
-	if m.XXX_unrecognized != nil {
-		i -= len(m.XXX_unrecognized)
-		copy(dAtA[i:], m.XXX_unrecognized)
-	}
-	if m.TotalVotes != 0 {
-		i = encodeVarintServices(dAtA, i, uint64(m.TotalVotes))
-		i--
-		dAtA[i] = 0x20
-	}
-	if m.ParticipatedVotes != 0 {
-		i = encodeVarintServices(dAtA, i, uint64(m.ParticipatedVotes))
-		i--
-		dAtA[i] = 0x18
-	}
-	if len(m.BlockRoot) > 0 {
-		i -= len(m.BlockRoot)
-		copy(dAtA[i:], m.BlockRoot)
-		i = encodeVarintServices(dAtA, i, uint64(len(m.BlockRoot)))
-		i--
-		dAtA[i] = 0x12
-	}
-	if m.Block != nil {
-		{
-			size, err := m.Block.MarshalToSizedBuffer(dAtA[:i])
-			if err != nil {
-				return 0, err
-			}
-			i -= size
-			i = encodeVarintServices(dAtA, i, uint64(size))
-		}
-		i--
-		dAtA[i] = 0xa
-	}
-	return len(dAtA) - i, nil
-}
-
-func (m *TreeBlockSlotRequest) Marshal() (dAtA []byte, err error) {
-	size := m.Size()
-	dAtA = make([]byte, size)
-	n, err := m.MarshalToSizedBuffer(dAtA[:size])
-	if err != nil {
-		return nil, err
-	}
-	return dAtA[:n], nil
-}
-
-func (m *TreeBlockSlotRequest) MarshalTo(dAtA []byte) (int, error) {
-	size := m.Size()
-	return m.MarshalToSizedBuffer(dAtA[:size])
-}
-
-func (m *TreeBlockSlotRequest) MarshalToSizedBuffer(dAtA []byte) (int, error) {
-	i := len(dAtA)
-	_ = i
-	var l int
-	_ = l
-	if m.XXX_unrecognized != nil {
-		i -= len(m.XXX_unrecognized)
-		copy(dAtA[i:], m.XXX_unrecognized)
-	}
-	if m.SlotTo != 0 {
-		i = encodeVarintServices(dAtA, i, uint64(m.SlotTo))
-		i--
-		dAtA[i] = 0x10
-	}
-	if m.SlotFrom != 0 {
-		i = encodeVarintServices(dAtA, i, uint64(m.SlotFrom))
-		i--
-		dAtA[i] = 0x8
-	}
-	return len(dAtA) - i, nil
-}
-
-func encodeVarintServices(dAtA []byte, offset int, v uint64) int {
-	offset -= sovServices(v)
-	base := offset
-	for v >= 1<<7 {
-		dAtA[offset] = uint8(v&0x7f | 0x80)
-		v >>= 7
-		offset++
-	}
-	dAtA[offset] = uint8(v)
-	return base
-}
-func (m *BlockRequest) Size() (n int) {
-	if m == nil {
-		return 0
-	}
-	var l int
-	_ = l
-	if m.Slot != 0 {
-		n += 1 + sovServices(uint64(m.Slot))
-	}
-	l = len(m.RandaoReveal)
-	if l > 0 {
-		n += 1 + l + sovServices(uint64(l))
-	}
-	l = len(m.Graffiti)
-	if l > 0 {
-		n += 1 + l + sovServices(uint64(l))
-	}
-	if m.XXX_unrecognized != nil {
-		n += len(m.XXX_unrecognized)
-	}
-	return n
-}
-
-func (m *ProposeResponse) Size() (n int) {
-	if m == nil {
-		return 0
-	}
-	var l int
-	_ = l
-	l = len(m.BlockRoot)
-	if l > 0 {
-		n += 1 + l + sovServices(uint64(l))
-	}
-	if m.XXX_unrecognized != nil {
-		n += len(m.XXX_unrecognized)
-	}
-	return n
-}
-
-func (m *AttestationRequest) Size() (n int) {
-	if m == nil {
-		return 0
-	}
-	var l int
-	_ = l
-	l = len(m.PublicKey)
-	if l > 0 {
-		n += 1 + l + sovServices(uint64(l))
-	}
-	l = len(m.PocBit)
-	if l > 0 {
-		n += 1 + l + sovServices(uint64(l))
-	}
-	if m.Slot != 0 {
-		n += 1 + sovServices(uint64(m.Slot))
-	}
-	if m.CommitteeIndex != 0 {
-		n += 1 + sovServices(uint64(m.CommitteeIndex))
-	}
-	if m.XXX_unrecognized != nil {
-		n += len(m.XXX_unrecognized)
-	}
-	return n
-}
-
-func (m *AttestResponse) Size() (n int) {
-	if m == nil {
-		return 0
-	}
-	var l int
-	_ = l
-	l = len(m.Root)
-	if l > 0 {
-		n += 1 + l + sovServices(uint64(l))
-	}
-	if m.XXX_unrecognized != nil {
-		n += len(m.XXX_unrecognized)
-	}
-	return n
-}
-
-func (m *AggregationRequest) Size() (n int) {
-	if m == nil {
-		return 0
-	}
-	var l int
-	_ = l
-	if m.Slot != 0 {
-		n += 1 + sovServices(uint64(m.Slot))
-	}
-	if m.CommitteeIndex != 0 {
-		n += 1 + sovServices(uint64(m.CommitteeIndex))
-	}
-	l = len(m.PublicKey)
-	if l > 0 {
-		n += 1 + l + sovServices(uint64(l))
-	}
-	l = len(m.SlotSignature)
-	if l > 0 {
-		n += 1 + l + sovServices(uint64(l))
-	}
-	if m.XXX_unrecognized != nil {
-		n += len(m.XXX_unrecognized)
-	}
-	return n
-}
-
-func (m *AggregationResponse) Size() (n int) {
-	if m == nil {
-		return 0
-	}
-	var l int
-	_ = l
-	l = len(m.Root)
-	if l > 0 {
-		n += 1 + l + sovServices(uint64(l))
-	}
-	if m.XXX_unrecognized != nil {
-		n += len(m.XXX_unrecognized)
-	}
-	return n
-}
-
-func (m *ValidatorPerformanceRequest) Size() (n int) {
-	if m == nil {
-		return 0
-	}
-	var l int
-	_ = l
-	if m.Slot != 0 {
-		n += 1 + sovServices(uint64(m.Slot))
-	}
-	if len(m.PublicKeys) > 0 {
-		for _, b := range m.PublicKeys {
-			l = len(b)
-			n += 1 + l + sovServices(uint64(l))
-		}
-	}
-	if m.XXX_unrecognized != nil {
-		n += len(m.XXX_unrecognized)
-	}
-	return n
-}
-
-func (m *ValidatorPerformanceResponse) Size() (n int) {
-	if m == nil {
-		return 0
-	}
-	var l int
-	_ = l
-	if len(m.Balances) > 0 {
-		l = 0
-		for _, e := range m.Balances {
-			l += sovServices(uint64(e))
-		}
-		n += 1 + sovServices(uint64(l)) + l
-	}
-	if m.TotalValidators != 0 {
-		n += 1 + sovServices(uint64(m.TotalValidators))
-	}
-	if m.TotalActiveValidators != 0 {
-		n += 1 + sovServices(uint64(m.TotalActiveValidators))
-	}
-	if len(m.MissingValidators) > 0 {
-		for _, b := range m.MissingValidators {
-			l = len(b)
-			n += 1 + l + sovServices(uint64(l))
-		}
-	}
-	if m.AverageActiveValidatorBalance != 0 {
-		n += 5
-	}
-	if m.XXX_unrecognized != nil {
-		n += len(m.XXX_unrecognized)
-	}
-	return n
-}
-
-func (m *ValidatorActivationRequest) Size() (n int) {
+func (m *ExitedValidatorsResponse) Size() (n int) {
 	if m == nil {
 		return 0
 	}
@@ -3244,818 +648,11 @@
 	return n
 }
 
-func (m *ValidatorActivationResponse) Size() (n int) {
-	if m == nil {
-		return 0
-	}
-	var l int
-	_ = l
-	if len(m.ActivatedPublicKeys) > 0 {
-		for _, b := range m.ActivatedPublicKeys {
-			l = len(b)
-			n += 1 + l + sovServices(uint64(l))
-		}
-	}
-	if len(m.Statuses) > 0 {
-		for _, e := range m.Statuses {
-			l = e.Size()
-			n += 1 + l + sovServices(uint64(l))
-		}
-	}
-	if m.XXX_unrecognized != nil {
-		n += len(m.XXX_unrecognized)
-	}
-	return n
-}
-
-func (m *ValidatorActivationResponse_Status) Size() (n int) {
-	if m == nil {
-		return 0
-	}
-	var l int
-	_ = l
-	l = len(m.PublicKey)
-	if l > 0 {
-		n += 1 + l + sovServices(uint64(l))
-	}
-	if m.Status != nil {
-		l = m.Status.Size()
-		n += 1 + l + sovServices(uint64(l))
-	}
-	if m.XXX_unrecognized != nil {
-		n += len(m.XXX_unrecognized)
-	}
-	return n
-}
-
-func (m *ExitedValidatorsRequest) Size() (n int) {
-	if m == nil {
-		return 0
-	}
-	var l int
-	_ = l
-	if len(m.PublicKeys) > 0 {
-		for _, b := range m.PublicKeys {
-			l = len(b)
-			n += 1 + l + sovServices(uint64(l))
-		}
-	}
-	if m.XXX_unrecognized != nil {
-		n += len(m.XXX_unrecognized)
-	}
-	return n
-}
-
-=======
->>>>>>> e7b94123
-func (m *ExitedValidatorsResponse) Size() (n int) {
-	if m == nil {
-		return 0
-	}
-	var l int
-	_ = l
-	if len(m.PublicKeys) > 0 {
-		for _, b := range m.PublicKeys {
-			l = len(b)
-			n += 1 + l + sovServices(uint64(l))
-<<<<<<< HEAD
-		}
-	}
-	if m.XXX_unrecognized != nil {
-		n += len(m.XXX_unrecognized)
-	}
-	return n
-}
-
-func (m *ChainStartResponse) Size() (n int) {
-	if m == nil {
-		return 0
-	}
-	var l int
-	_ = l
-	if m.Started {
-		n += 2
-	}
-	if m.GenesisTime != 0 {
-		n += 1 + sovServices(uint64(m.GenesisTime))
-	}
-	if m.XXX_unrecognized != nil {
-		n += len(m.XXX_unrecognized)
-	}
-	return n
-}
-
-func (m *ValidatorIndexRequest) Size() (n int) {
-	if m == nil {
-		return 0
-	}
-	var l int
-	_ = l
-	l = len(m.PublicKey)
-	if l > 0 {
-		n += 1 + l + sovServices(uint64(l))
-	}
-	if m.XXX_unrecognized != nil {
-		n += len(m.XXX_unrecognized)
-	}
-	return n
-}
-
-func (m *ValidatorIndexResponse) Size() (n int) {
-	if m == nil {
-		return 0
-	}
-	var l int
-	_ = l
-	if m.Index != 0 {
-		n += 1 + sovServices(uint64(m.Index))
-	}
-	if m.XXX_unrecognized != nil {
-		n += len(m.XXX_unrecognized)
-	}
-	return n
-}
-
-func (m *AssignmentRequest) Size() (n int) {
-	if m == nil {
-		return 0
-	}
-	var l int
-	_ = l
-	if m.EpochStart != 0 {
-		n += 1 + sovServices(uint64(m.EpochStart))
-	}
-	if len(m.PublicKeys) > 0 {
-		for _, b := range m.PublicKeys {
-			l = len(b)
-			n += 1 + l + sovServices(uint64(l))
-		}
-	}
-	if m.XXX_unrecognized != nil {
-		n += len(m.XXX_unrecognized)
-	}
-	return n
-}
-
-func (m *AssignmentResponse) Size() (n int) {
-	if m == nil {
-		return 0
-	}
-	var l int
-	_ = l
-	if len(m.ValidatorAssignment) > 0 {
-		for _, e := range m.ValidatorAssignment {
-			l = e.Size()
-			n += 1 + l + sovServices(uint64(l))
-		}
-	}
-	if m.XXX_unrecognized != nil {
-		n += len(m.XXX_unrecognized)
-	}
-	return n
-}
-
-func (m *AssignmentResponse_ValidatorAssignment) Size() (n int) {
-	if m == nil {
-		return 0
-	}
-	var l int
-	_ = l
-	if len(m.Committee) > 0 {
-		l = 0
-		for _, e := range m.Committee {
-			l += sovServices(uint64(e))
-		}
-		n += 1 + sovServices(uint64(l)) + l
-	}
-	if m.CommitteeIndex != 0 {
-		n += 1 + sovServices(uint64(m.CommitteeIndex))
-	}
-	if m.AttesterSlot != 0 {
-		n += 1 + sovServices(uint64(m.AttesterSlot))
-	}
-	if m.ProposerSlot != 0 {
-		n += 1 + sovServices(uint64(m.ProposerSlot))
-	}
-	l = len(m.PublicKey)
-	if l > 0 {
-		n += 1 + l + sovServices(uint64(l))
-	}
-	if m.Status != 0 {
-		n += 1 + sovServices(uint64(m.Status))
-	}
-	if m.XXX_unrecognized != nil {
-		n += len(m.XXX_unrecognized)
-	}
-	return n
-}
-
-func (m *ValidatorStatusResponse) Size() (n int) {
-	if m == nil {
-		return 0
-	}
-	var l int
-	_ = l
-	if m.Status != 0 {
-		n += 1 + sovServices(uint64(m.Status))
-	}
-	if m.Eth1DepositBlockNumber != 0 {
-		n += 1 + sovServices(uint64(m.Eth1DepositBlockNumber))
-	}
-	if m.DepositInclusionSlot != 0 {
-		n += 1 + sovServices(uint64(m.DepositInclusionSlot))
-	}
-	if m.ActivationEpoch != 0 {
-		n += 1 + sovServices(uint64(m.ActivationEpoch))
-	}
-	if m.PositionInActivationQueue != 0 {
-		n += 1 + sovServices(uint64(m.PositionInActivationQueue))
-	}
-	if m.XXX_unrecognized != nil {
-		n += len(m.XXX_unrecognized)
-	}
-	return n
-}
-
-func (m *DomainRequest) Size() (n int) {
-	if m == nil {
-		return 0
-	}
-	var l int
-	_ = l
-	if m.Epoch != 0 {
-		n += 1 + sovServices(uint64(m.Epoch))
-	}
-	l = len(m.Domain)
-	if l > 0 {
-		n += 1 + l + sovServices(uint64(l))
-	}
-	if m.XXX_unrecognized != nil {
-		n += len(m.XXX_unrecognized)
-	}
-	return n
-}
-
-func (m *DomainResponse) Size() (n int) {
-	if m == nil {
-		return 0
-	}
-	var l int
-	_ = l
-	l = len(m.SignatureDomain)
-	if l > 0 {
-		n += 1 + l + sovServices(uint64(l))
-	}
-	if m.XXX_unrecognized != nil {
-		n += len(m.XXX_unrecognized)
-	}
-	return n
-}
-
-func (m *BlockTreeResponse) Size() (n int) {
-	if m == nil {
-		return 0
-	}
-	var l int
-	_ = l
-	if len(m.Tree) > 0 {
-		for _, e := range m.Tree {
-			l = e.Size()
-			n += 1 + l + sovServices(uint64(l))
-		}
-	}
-	if m.XXX_unrecognized != nil {
-		n += len(m.XXX_unrecognized)
-	}
-	return n
-}
-
-func (m *BlockTreeResponse_TreeNode) Size() (n int) {
-	if m == nil {
-		return 0
-	}
-	var l int
-	_ = l
-	if m.Block != nil {
-		l = m.Block.Size()
-		n += 1 + l + sovServices(uint64(l))
-	}
-	l = len(m.BlockRoot)
-	if l > 0 {
-		n += 1 + l + sovServices(uint64(l))
-	}
-	if m.ParticipatedVotes != 0 {
-		n += 1 + sovServices(uint64(m.ParticipatedVotes))
-	}
-	if m.TotalVotes != 0 {
-		n += 1 + sovServices(uint64(m.TotalVotes))
-	}
-	if m.XXX_unrecognized != nil {
-		n += len(m.XXX_unrecognized)
-	}
-	return n
-}
-
-func (m *TreeBlockSlotRequest) Size() (n int) {
-	if m == nil {
-		return 0
-	}
-	var l int
-	_ = l
-	if m.SlotFrom != 0 {
-		n += 1 + sovServices(uint64(m.SlotFrom))
-	}
-	if m.SlotTo != 0 {
-		n += 1 + sovServices(uint64(m.SlotTo))
-	}
-	if m.XXX_unrecognized != nil {
-		n += len(m.XXX_unrecognized)
-	}
-	return n
-}
-
 func sovServices(x uint64) (n int) {
 	return (math_bits.Len64(x|1) + 6) / 7
 }
 func sozServices(x uint64) (n int) {
 	return sovServices(uint64((x << 1) ^ uint64((int64(x) >> 63))))
-}
-func (m *BlockRequest) Unmarshal(dAtA []byte) error {
-	l := len(dAtA)
-	iNdEx := 0
-	for iNdEx < l {
-		preIndex := iNdEx
-		var wire uint64
-		for shift := uint(0); ; shift += 7 {
-			if shift >= 64 {
-				return ErrIntOverflowServices
-			}
-			if iNdEx >= l {
-				return io.ErrUnexpectedEOF
-			}
-			b := dAtA[iNdEx]
-			iNdEx++
-			wire |= uint64(b&0x7F) << shift
-			if b < 0x80 {
-				break
-			}
-		}
-		fieldNum := int32(wire >> 3)
-		wireType := int(wire & 0x7)
-		if wireType == 4 {
-			return fmt.Errorf("proto: BlockRequest: wiretype end group for non-group")
-		}
-		if fieldNum <= 0 {
-			return fmt.Errorf("proto: BlockRequest: illegal tag %d (wire type %d)", fieldNum, wire)
-		}
-		switch fieldNum {
-		case 1:
-			if wireType != 0 {
-				return fmt.Errorf("proto: wrong wireType = %d for field Slot", wireType)
-			}
-			m.Slot = 0
-			for shift := uint(0); ; shift += 7 {
-				if shift >= 64 {
-					return ErrIntOverflowServices
-				}
-				if iNdEx >= l {
-					return io.ErrUnexpectedEOF
-				}
-				b := dAtA[iNdEx]
-				iNdEx++
-				m.Slot |= uint64(b&0x7F) << shift
-				if b < 0x80 {
-					break
-				}
-			}
-		case 2:
-			if wireType != 2 {
-				return fmt.Errorf("proto: wrong wireType = %d for field RandaoReveal", wireType)
-			}
-			var byteLen int
-			for shift := uint(0); ; shift += 7 {
-				if shift >= 64 {
-					return ErrIntOverflowServices
-				}
-				if iNdEx >= l {
-					return io.ErrUnexpectedEOF
-				}
-				b := dAtA[iNdEx]
-				iNdEx++
-				byteLen |= int(b&0x7F) << shift
-				if b < 0x80 {
-					break
-				}
-			}
-			if byteLen < 0 {
-				return ErrInvalidLengthServices
-			}
-			postIndex := iNdEx + byteLen
-			if postIndex < 0 {
-				return ErrInvalidLengthServices
-			}
-			if postIndex > l {
-				return io.ErrUnexpectedEOF
-			}
-			m.RandaoReveal = append(m.RandaoReveal[:0], dAtA[iNdEx:postIndex]...)
-			if m.RandaoReveal == nil {
-				m.RandaoReveal = []byte{}
-			}
-			iNdEx = postIndex
-		case 3:
-			if wireType != 2 {
-				return fmt.Errorf("proto: wrong wireType = %d for field Graffiti", wireType)
-			}
-			var byteLen int
-			for shift := uint(0); ; shift += 7 {
-				if shift >= 64 {
-					return ErrIntOverflowServices
-				}
-				if iNdEx >= l {
-					return io.ErrUnexpectedEOF
-				}
-				b := dAtA[iNdEx]
-				iNdEx++
-				byteLen |= int(b&0x7F) << shift
-				if b < 0x80 {
-					break
-				}
-			}
-			if byteLen < 0 {
-				return ErrInvalidLengthServices
-			}
-			postIndex := iNdEx + byteLen
-			if postIndex < 0 {
-				return ErrInvalidLengthServices
-			}
-			if postIndex > l {
-				return io.ErrUnexpectedEOF
-			}
-			m.Graffiti = append(m.Graffiti[:0], dAtA[iNdEx:postIndex]...)
-			if m.Graffiti == nil {
-				m.Graffiti = []byte{}
-			}
-			iNdEx = postIndex
-		default:
-			iNdEx = preIndex
-			skippy, err := skipServices(dAtA[iNdEx:])
-			if err != nil {
-				return err
-			}
-			if skippy < 0 {
-				return ErrInvalidLengthServices
-			}
-			if (iNdEx + skippy) < 0 {
-				return ErrInvalidLengthServices
-			}
-			if (iNdEx + skippy) > l {
-				return io.ErrUnexpectedEOF
-			}
-			m.XXX_unrecognized = append(m.XXX_unrecognized, dAtA[iNdEx:iNdEx+skippy]...)
-			iNdEx += skippy
-		}
-	}
-
-	if iNdEx > l {
-		return io.ErrUnexpectedEOF
-	}
-	return nil
-}
-func (m *ProposeResponse) Unmarshal(dAtA []byte) error {
-	l := len(dAtA)
-	iNdEx := 0
-	for iNdEx < l {
-		preIndex := iNdEx
-		var wire uint64
-		for shift := uint(0); ; shift += 7 {
-			if shift >= 64 {
-				return ErrIntOverflowServices
-			}
-			if iNdEx >= l {
-				return io.ErrUnexpectedEOF
-			}
-			b := dAtA[iNdEx]
-			iNdEx++
-			wire |= uint64(b&0x7F) << shift
-			if b < 0x80 {
-				break
-			}
-		}
-		fieldNum := int32(wire >> 3)
-		wireType := int(wire & 0x7)
-		if wireType == 4 {
-			return fmt.Errorf("proto: ProposeResponse: wiretype end group for non-group")
-		}
-		if fieldNum <= 0 {
-			return fmt.Errorf("proto: ProposeResponse: illegal tag %d (wire type %d)", fieldNum, wire)
-		}
-		switch fieldNum {
-		case 1:
-			if wireType != 2 {
-				return fmt.Errorf("proto: wrong wireType = %d for field BlockRoot", wireType)
-			}
-			var byteLen int
-			for shift := uint(0); ; shift += 7 {
-				if shift >= 64 {
-					return ErrIntOverflowServices
-				}
-				if iNdEx >= l {
-					return io.ErrUnexpectedEOF
-				}
-				b := dAtA[iNdEx]
-				iNdEx++
-				byteLen |= int(b&0x7F) << shift
-				if b < 0x80 {
-					break
-				}
-			}
-			if byteLen < 0 {
-				return ErrInvalidLengthServices
-			}
-			postIndex := iNdEx + byteLen
-			if postIndex < 0 {
-				return ErrInvalidLengthServices
-			}
-			if postIndex > l {
-				return io.ErrUnexpectedEOF
-			}
-			m.BlockRoot = append(m.BlockRoot[:0], dAtA[iNdEx:postIndex]...)
-			if m.BlockRoot == nil {
-				m.BlockRoot = []byte{}
-			}
-			iNdEx = postIndex
-		default:
-			iNdEx = preIndex
-			skippy, err := skipServices(dAtA[iNdEx:])
-			if err != nil {
-				return err
-			}
-			if skippy < 0 {
-				return ErrInvalidLengthServices
-			}
-			if (iNdEx + skippy) < 0 {
-				return ErrInvalidLengthServices
-			}
-			if (iNdEx + skippy) > l {
-				return io.ErrUnexpectedEOF
-			}
-			m.XXX_unrecognized = append(m.XXX_unrecognized, dAtA[iNdEx:iNdEx+skippy]...)
-			iNdEx += skippy
-		}
-	}
-
-	if iNdEx > l {
-		return io.ErrUnexpectedEOF
-	}
-	return nil
-}
-func (m *AttestationRequest) Unmarshal(dAtA []byte) error {
-	l := len(dAtA)
-	iNdEx := 0
-	for iNdEx < l {
-		preIndex := iNdEx
-		var wire uint64
-		for shift := uint(0); ; shift += 7 {
-			if shift >= 64 {
-				return ErrIntOverflowServices
-			}
-			if iNdEx >= l {
-				return io.ErrUnexpectedEOF
-			}
-			b := dAtA[iNdEx]
-			iNdEx++
-			wire |= uint64(b&0x7F) << shift
-			if b < 0x80 {
-				break
-			}
-		}
-		fieldNum := int32(wire >> 3)
-		wireType := int(wire & 0x7)
-		if wireType == 4 {
-			return fmt.Errorf("proto: AttestationRequest: wiretype end group for non-group")
-		}
-		if fieldNum <= 0 {
-			return fmt.Errorf("proto: AttestationRequest: illegal tag %d (wire type %d)", fieldNum, wire)
-		}
-		switch fieldNum {
-		case 1:
-			if wireType != 2 {
-				return fmt.Errorf("proto: wrong wireType = %d for field PublicKey", wireType)
-			}
-			var byteLen int
-			for shift := uint(0); ; shift += 7 {
-				if shift >= 64 {
-					return ErrIntOverflowServices
-				}
-				if iNdEx >= l {
-					return io.ErrUnexpectedEOF
-				}
-				b := dAtA[iNdEx]
-				iNdEx++
-				byteLen |= int(b&0x7F) << shift
-				if b < 0x80 {
-					break
-				}
-			}
-			if byteLen < 0 {
-				return ErrInvalidLengthServices
-			}
-			postIndex := iNdEx + byteLen
-			if postIndex < 0 {
-				return ErrInvalidLengthServices
-			}
-			if postIndex > l {
-				return io.ErrUnexpectedEOF
-			}
-			m.PublicKey = append(m.PublicKey[:0], dAtA[iNdEx:postIndex]...)
-			if m.PublicKey == nil {
-				m.PublicKey = []byte{}
-			}
-			iNdEx = postIndex
-		case 2:
-			if wireType != 2 {
-				return fmt.Errorf("proto: wrong wireType = %d for field PocBit", wireType)
-			}
-			var byteLen int
-			for shift := uint(0); ; shift += 7 {
-				if shift >= 64 {
-					return ErrIntOverflowServices
-				}
-				if iNdEx >= l {
-					return io.ErrUnexpectedEOF
-				}
-				b := dAtA[iNdEx]
-				iNdEx++
-				byteLen |= int(b&0x7F) << shift
-				if b < 0x80 {
-					break
-				}
-			}
-			if byteLen < 0 {
-				return ErrInvalidLengthServices
-			}
-			postIndex := iNdEx + byteLen
-			if postIndex < 0 {
-				return ErrInvalidLengthServices
-			}
-			if postIndex > l {
-				return io.ErrUnexpectedEOF
-			}
-			m.PocBit = append(m.PocBit[:0], dAtA[iNdEx:postIndex]...)
-			if m.PocBit == nil {
-				m.PocBit = []byte{}
-			}
-			iNdEx = postIndex
-		case 3:
-			if wireType != 0 {
-				return fmt.Errorf("proto: wrong wireType = %d for field Slot", wireType)
-			}
-			m.Slot = 0
-			for shift := uint(0); ; shift += 7 {
-				if shift >= 64 {
-					return ErrIntOverflowServices
-				}
-				if iNdEx >= l {
-					return io.ErrUnexpectedEOF
-				}
-				b := dAtA[iNdEx]
-				iNdEx++
-				m.Slot |= uint64(b&0x7F) << shift
-				if b < 0x80 {
-					break
-				}
-			}
-		case 4:
-			if wireType != 0 {
-				return fmt.Errorf("proto: wrong wireType = %d for field CommitteeIndex", wireType)
-			}
-			m.CommitteeIndex = 0
-			for shift := uint(0); ; shift += 7 {
-				if shift >= 64 {
-					return ErrIntOverflowServices
-				}
-				if iNdEx >= l {
-					return io.ErrUnexpectedEOF
-				}
-				b := dAtA[iNdEx]
-				iNdEx++
-				m.CommitteeIndex |= uint64(b&0x7F) << shift
-				if b < 0x80 {
-					break
-				}
-			}
-		default:
-			iNdEx = preIndex
-			skippy, err := skipServices(dAtA[iNdEx:])
-			if err != nil {
-				return err
-			}
-			if skippy < 0 {
-				return ErrInvalidLengthServices
-			}
-			if (iNdEx + skippy) < 0 {
-				return ErrInvalidLengthServices
-			}
-			if (iNdEx + skippy) > l {
-				return io.ErrUnexpectedEOF
-			}
-			m.XXX_unrecognized = append(m.XXX_unrecognized, dAtA[iNdEx:iNdEx+skippy]...)
-			iNdEx += skippy
-		}
-	}
-
-	if iNdEx > l {
-		return io.ErrUnexpectedEOF
-	}
-	return nil
-}
-func (m *AttestResponse) Unmarshal(dAtA []byte) error {
-	l := len(dAtA)
-	iNdEx := 0
-	for iNdEx < l {
-		preIndex := iNdEx
-		var wire uint64
-		for shift := uint(0); ; shift += 7 {
-			if shift >= 64 {
-				return ErrIntOverflowServices
-			}
-			if iNdEx >= l {
-				return io.ErrUnexpectedEOF
-			}
-			b := dAtA[iNdEx]
-			iNdEx++
-			wire |= uint64(b&0x7F) << shift
-			if b < 0x80 {
-				break
-			}
-		}
-		fieldNum := int32(wire >> 3)
-		wireType := int(wire & 0x7)
-		if wireType == 4 {
-			return fmt.Errorf("proto: AttestResponse: wiretype end group for non-group")
-		}
-		if fieldNum <= 0 {
-			return fmt.Errorf("proto: AttestResponse: illegal tag %d (wire type %d)", fieldNum, wire)
-		}
-		switch fieldNum {
-		case 1:
-			if wireType != 2 {
-				return fmt.Errorf("proto: wrong wireType = %d for field Root", wireType)
-			}
-			var byteLen int
-			for shift := uint(0); ; shift += 7 {
-				if shift >= 64 {
-					return ErrIntOverflowServices
-				}
-				if iNdEx >= l {
-					return io.ErrUnexpectedEOF
-				}
-				b := dAtA[iNdEx]
-				iNdEx++
-				byteLen |= int(b&0x7F) << shift
-				if b < 0x80 {
-					break
-				}
-			}
-			if byteLen < 0 {
-				return ErrInvalidLengthServices
-			}
-			postIndex := iNdEx + byteLen
-			if postIndex < 0 {
-				return ErrInvalidLengthServices
-			}
-			if postIndex > l {
-				return io.ErrUnexpectedEOF
-			}
-			m.Root = append(m.Root[:0], dAtA[iNdEx:postIndex]...)
-			if m.Root == nil {
-				m.Root = []byte{}
-			}
-			iNdEx = postIndex
-		default:
-			iNdEx = preIndex
-			skippy, err := skipServices(dAtA[iNdEx:])
-			if err != nil {
-				return err
-			}
-			if skippy < 0 {
-				return ErrInvalidLengthServices
-			}
-			if (iNdEx + skippy) < 0 {
-				return ErrInvalidLengthServices
-			}
-			if (iNdEx + skippy) > l {
-				return io.ErrUnexpectedEOF
-			}
-			m.XXX_unrecognized = append(m.XXX_unrecognized, dAtA[iNdEx:iNdEx+skippy]...)
-			iNdEx += skippy
-		}
-	}
-
-	if iNdEx > l {
-		return io.ErrUnexpectedEOF
-	}
-	return nil
 }
 func (m *AggregationRequest) Unmarshal(dAtA []byte) error {
 	l := len(dAtA)
@@ -4305,652 +902,6 @@
 	}
 	return nil
 }
-func (m *ValidatorPerformanceRequest) Unmarshal(dAtA []byte) error {
-	l := len(dAtA)
-	iNdEx := 0
-	for iNdEx < l {
-		preIndex := iNdEx
-		var wire uint64
-		for shift := uint(0); ; shift += 7 {
-			if shift >= 64 {
-				return ErrIntOverflowServices
-			}
-			if iNdEx >= l {
-				return io.ErrUnexpectedEOF
-			}
-			b := dAtA[iNdEx]
-			iNdEx++
-			wire |= uint64(b&0x7F) << shift
-			if b < 0x80 {
-				break
-			}
-		}
-		fieldNum := int32(wire >> 3)
-		wireType := int(wire & 0x7)
-		if wireType == 4 {
-			return fmt.Errorf("proto: ValidatorPerformanceRequest: wiretype end group for non-group")
-		}
-		if fieldNum <= 0 {
-			return fmt.Errorf("proto: ValidatorPerformanceRequest: illegal tag %d (wire type %d)", fieldNum, wire)
-		}
-		switch fieldNum {
-		case 1:
-			if wireType != 0 {
-				return fmt.Errorf("proto: wrong wireType = %d for field Slot", wireType)
-			}
-			m.Slot = 0
-			for shift := uint(0); ; shift += 7 {
-				if shift >= 64 {
-					return ErrIntOverflowServices
-				}
-				if iNdEx >= l {
-					return io.ErrUnexpectedEOF
-				}
-				b := dAtA[iNdEx]
-				iNdEx++
-				m.Slot |= uint64(b&0x7F) << shift
-				if b < 0x80 {
-					break
-				}
-			}
-		case 2:
-			if wireType != 2 {
-				return fmt.Errorf("proto: wrong wireType = %d for field PublicKeys", wireType)
-			}
-			var byteLen int
-			for shift := uint(0); ; shift += 7 {
-				if shift >= 64 {
-					return ErrIntOverflowServices
-				}
-				if iNdEx >= l {
-					return io.ErrUnexpectedEOF
-				}
-				b := dAtA[iNdEx]
-				iNdEx++
-				byteLen |= int(b&0x7F) << shift
-				if b < 0x80 {
-					break
-				}
-			}
-			if byteLen < 0 {
-				return ErrInvalidLengthServices
-			}
-			postIndex := iNdEx + byteLen
-			if postIndex < 0 {
-				return ErrInvalidLengthServices
-			}
-			if postIndex > l {
-				return io.ErrUnexpectedEOF
-			}
-			m.PublicKeys = append(m.PublicKeys, make([]byte, postIndex-iNdEx))
-			copy(m.PublicKeys[len(m.PublicKeys)-1], dAtA[iNdEx:postIndex])
-			iNdEx = postIndex
-		default:
-			iNdEx = preIndex
-			skippy, err := skipServices(dAtA[iNdEx:])
-			if err != nil {
-				return err
-			}
-			if skippy < 0 {
-				return ErrInvalidLengthServices
-			}
-			if (iNdEx + skippy) < 0 {
-				return ErrInvalidLengthServices
-			}
-			if (iNdEx + skippy) > l {
-				return io.ErrUnexpectedEOF
-			}
-			m.XXX_unrecognized = append(m.XXX_unrecognized, dAtA[iNdEx:iNdEx+skippy]...)
-			iNdEx += skippy
-		}
-	}
-
-	if iNdEx > l {
-		return io.ErrUnexpectedEOF
-	}
-	return nil
-}
-func (m *ValidatorPerformanceResponse) Unmarshal(dAtA []byte) error {
-	l := len(dAtA)
-	iNdEx := 0
-	for iNdEx < l {
-		preIndex := iNdEx
-		var wire uint64
-		for shift := uint(0); ; shift += 7 {
-			if shift >= 64 {
-				return ErrIntOverflowServices
-			}
-			if iNdEx >= l {
-				return io.ErrUnexpectedEOF
-			}
-			b := dAtA[iNdEx]
-			iNdEx++
-			wire |= uint64(b&0x7F) << shift
-			if b < 0x80 {
-				break
-			}
-		}
-		fieldNum := int32(wire >> 3)
-		wireType := int(wire & 0x7)
-		if wireType == 4 {
-			return fmt.Errorf("proto: ValidatorPerformanceResponse: wiretype end group for non-group")
-		}
-		if fieldNum <= 0 {
-			return fmt.Errorf("proto: ValidatorPerformanceResponse: illegal tag %d (wire type %d)", fieldNum, wire)
-		}
-		switch fieldNum {
-		case 1:
-			if wireType == 0 {
-				var v uint64
-				for shift := uint(0); ; shift += 7 {
-					if shift >= 64 {
-						return ErrIntOverflowServices
-					}
-					if iNdEx >= l {
-						return io.ErrUnexpectedEOF
-					}
-					b := dAtA[iNdEx]
-					iNdEx++
-					v |= uint64(b&0x7F) << shift
-					if b < 0x80 {
-						break
-					}
-				}
-				m.Balances = append(m.Balances, v)
-			} else if wireType == 2 {
-				var packedLen int
-				for shift := uint(0); ; shift += 7 {
-					if shift >= 64 {
-						return ErrIntOverflowServices
-					}
-					if iNdEx >= l {
-						return io.ErrUnexpectedEOF
-					}
-					b := dAtA[iNdEx]
-					iNdEx++
-					packedLen |= int(b&0x7F) << shift
-					if b < 0x80 {
-						break
-					}
-				}
-				if packedLen < 0 {
-					return ErrInvalidLengthServices
-				}
-				postIndex := iNdEx + packedLen
-				if postIndex < 0 {
-					return ErrInvalidLengthServices
-				}
-				if postIndex > l {
-					return io.ErrUnexpectedEOF
-				}
-				var elementCount int
-				var count int
-				for _, integer := range dAtA[iNdEx:postIndex] {
-					if integer < 128 {
-						count++
-					}
-				}
-				elementCount = count
-				if elementCount != 0 && len(m.Balances) == 0 {
-					m.Balances = make([]uint64, 0, elementCount)
-				}
-				for iNdEx < postIndex {
-					var v uint64
-					for shift := uint(0); ; shift += 7 {
-						if shift >= 64 {
-							return ErrIntOverflowServices
-						}
-						if iNdEx >= l {
-							return io.ErrUnexpectedEOF
-						}
-						b := dAtA[iNdEx]
-						iNdEx++
-						v |= uint64(b&0x7F) << shift
-						if b < 0x80 {
-							break
-						}
-					}
-					m.Balances = append(m.Balances, v)
-				}
-			} else {
-				return fmt.Errorf("proto: wrong wireType = %d for field Balances", wireType)
-			}
-		case 2:
-			if wireType != 0 {
-				return fmt.Errorf("proto: wrong wireType = %d for field TotalValidators", wireType)
-			}
-			m.TotalValidators = 0
-			for shift := uint(0); ; shift += 7 {
-				if shift >= 64 {
-					return ErrIntOverflowServices
-				}
-				if iNdEx >= l {
-					return io.ErrUnexpectedEOF
-				}
-				b := dAtA[iNdEx]
-				iNdEx++
-				m.TotalValidators |= uint64(b&0x7F) << shift
-				if b < 0x80 {
-					break
-				}
-			}
-		case 3:
-			if wireType != 0 {
-				return fmt.Errorf("proto: wrong wireType = %d for field TotalActiveValidators", wireType)
-			}
-			m.TotalActiveValidators = 0
-			for shift := uint(0); ; shift += 7 {
-				if shift >= 64 {
-					return ErrIntOverflowServices
-				}
-				if iNdEx >= l {
-					return io.ErrUnexpectedEOF
-				}
-				b := dAtA[iNdEx]
-				iNdEx++
-				m.TotalActiveValidators |= uint64(b&0x7F) << shift
-				if b < 0x80 {
-					break
-				}
-			}
-		case 4:
-			if wireType != 2 {
-				return fmt.Errorf("proto: wrong wireType = %d for field MissingValidators", wireType)
-			}
-			var byteLen int
-			for shift := uint(0); ; shift += 7 {
-				if shift >= 64 {
-					return ErrIntOverflowServices
-				}
-				if iNdEx >= l {
-					return io.ErrUnexpectedEOF
-				}
-				b := dAtA[iNdEx]
-				iNdEx++
-				byteLen |= int(b&0x7F) << shift
-				if b < 0x80 {
-					break
-				}
-			}
-			if byteLen < 0 {
-				return ErrInvalidLengthServices
-			}
-			postIndex := iNdEx + byteLen
-			if postIndex < 0 {
-				return ErrInvalidLengthServices
-			}
-			if postIndex > l {
-				return io.ErrUnexpectedEOF
-			}
-			m.MissingValidators = append(m.MissingValidators, make([]byte, postIndex-iNdEx))
-			copy(m.MissingValidators[len(m.MissingValidators)-1], dAtA[iNdEx:postIndex])
-			iNdEx = postIndex
-		case 5:
-			if wireType != 5 {
-				return fmt.Errorf("proto: wrong wireType = %d for field AverageActiveValidatorBalance", wireType)
-			}
-			var v uint32
-			if (iNdEx + 4) > l {
-				return io.ErrUnexpectedEOF
-			}
-			v = uint32(encoding_binary.LittleEndian.Uint32(dAtA[iNdEx:]))
-			iNdEx += 4
-			m.AverageActiveValidatorBalance = float32(math.Float32frombits(v))
-		default:
-			iNdEx = preIndex
-			skippy, err := skipServices(dAtA[iNdEx:])
-			if err != nil {
-				return err
-			}
-			if skippy < 0 {
-				return ErrInvalidLengthServices
-			}
-			if (iNdEx + skippy) < 0 {
-				return ErrInvalidLengthServices
-			}
-			if (iNdEx + skippy) > l {
-				return io.ErrUnexpectedEOF
-			}
-			m.XXX_unrecognized = append(m.XXX_unrecognized, dAtA[iNdEx:iNdEx+skippy]...)
-			iNdEx += skippy
-		}
-	}
-
-	if iNdEx > l {
-		return io.ErrUnexpectedEOF
-	}
-	return nil
-}
-func (m *ValidatorActivationRequest) Unmarshal(dAtA []byte) error {
-	l := len(dAtA)
-	iNdEx := 0
-	for iNdEx < l {
-		preIndex := iNdEx
-		var wire uint64
-		for shift := uint(0); ; shift += 7 {
-			if shift >= 64 {
-				return ErrIntOverflowServices
-			}
-			if iNdEx >= l {
-				return io.ErrUnexpectedEOF
-			}
-			b := dAtA[iNdEx]
-			iNdEx++
-			wire |= uint64(b&0x7F) << shift
-			if b < 0x80 {
-				break
-			}
-		}
-		fieldNum := int32(wire >> 3)
-		wireType := int(wire & 0x7)
-		if wireType == 4 {
-			return fmt.Errorf("proto: ValidatorActivationRequest: wiretype end group for non-group")
-		}
-		if fieldNum <= 0 {
-			return fmt.Errorf("proto: ValidatorActivationRequest: illegal tag %d (wire type %d)", fieldNum, wire)
-		}
-		switch fieldNum {
-		case 1:
-			if wireType != 2 {
-				return fmt.Errorf("proto: wrong wireType = %d for field PublicKeys", wireType)
-			}
-			var byteLen int
-			for shift := uint(0); ; shift += 7 {
-				if shift >= 64 {
-					return ErrIntOverflowServices
-				}
-				if iNdEx >= l {
-					return io.ErrUnexpectedEOF
-				}
-				b := dAtA[iNdEx]
-				iNdEx++
-				byteLen |= int(b&0x7F) << shift
-				if b < 0x80 {
-					break
-				}
-			}
-			if byteLen < 0 {
-				return ErrInvalidLengthServices
-			}
-			postIndex := iNdEx + byteLen
-			if postIndex < 0 {
-				return ErrInvalidLengthServices
-			}
-			if postIndex > l {
-				return io.ErrUnexpectedEOF
-			}
-			m.PublicKeys = append(m.PublicKeys, make([]byte, postIndex-iNdEx))
-			copy(m.PublicKeys[len(m.PublicKeys)-1], dAtA[iNdEx:postIndex])
-			iNdEx = postIndex
-		default:
-			iNdEx = preIndex
-			skippy, err := skipServices(dAtA[iNdEx:])
-			if err != nil {
-				return err
-			}
-			if skippy < 0 {
-				return ErrInvalidLengthServices
-			}
-			if (iNdEx + skippy) < 0 {
-				return ErrInvalidLengthServices
-			}
-			if (iNdEx + skippy) > l {
-				return io.ErrUnexpectedEOF
-			}
-			m.XXX_unrecognized = append(m.XXX_unrecognized, dAtA[iNdEx:iNdEx+skippy]...)
-			iNdEx += skippy
-		}
-	}
-
-	if iNdEx > l {
-		return io.ErrUnexpectedEOF
-	}
-	return nil
-}
-func (m *ValidatorActivationResponse) Unmarshal(dAtA []byte) error {
-	l := len(dAtA)
-	iNdEx := 0
-	for iNdEx < l {
-		preIndex := iNdEx
-		var wire uint64
-		for shift := uint(0); ; shift += 7 {
-			if shift >= 64 {
-				return ErrIntOverflowServices
-			}
-			if iNdEx >= l {
-				return io.ErrUnexpectedEOF
-			}
-			b := dAtA[iNdEx]
-			iNdEx++
-			wire |= uint64(b&0x7F) << shift
-			if b < 0x80 {
-				break
-			}
-		}
-		fieldNum := int32(wire >> 3)
-		wireType := int(wire & 0x7)
-		if wireType == 4 {
-			return fmt.Errorf("proto: ValidatorActivationResponse: wiretype end group for non-group")
-		}
-		if fieldNum <= 0 {
-			return fmt.Errorf("proto: ValidatorActivationResponse: illegal tag %d (wire type %d)", fieldNum, wire)
-		}
-		switch fieldNum {
-		case 1:
-			if wireType != 2 {
-				return fmt.Errorf("proto: wrong wireType = %d for field ActivatedPublicKeys", wireType)
-			}
-			var byteLen int
-			for shift := uint(0); ; shift += 7 {
-				if shift >= 64 {
-					return ErrIntOverflowServices
-				}
-				if iNdEx >= l {
-					return io.ErrUnexpectedEOF
-				}
-				b := dAtA[iNdEx]
-				iNdEx++
-				byteLen |= int(b&0x7F) << shift
-				if b < 0x80 {
-					break
-				}
-			}
-			if byteLen < 0 {
-				return ErrInvalidLengthServices
-			}
-			postIndex := iNdEx + byteLen
-			if postIndex < 0 {
-				return ErrInvalidLengthServices
-			}
-			if postIndex > l {
-				return io.ErrUnexpectedEOF
-			}
-			m.ActivatedPublicKeys = append(m.ActivatedPublicKeys, make([]byte, postIndex-iNdEx))
-			copy(m.ActivatedPublicKeys[len(m.ActivatedPublicKeys)-1], dAtA[iNdEx:postIndex])
-			iNdEx = postIndex
-		case 2:
-			if wireType != 2 {
-				return fmt.Errorf("proto: wrong wireType = %d for field Statuses", wireType)
-			}
-			var msglen int
-			for shift := uint(0); ; shift += 7 {
-				if shift >= 64 {
-					return ErrIntOverflowServices
-				}
-				if iNdEx >= l {
-					return io.ErrUnexpectedEOF
-				}
-				b := dAtA[iNdEx]
-				iNdEx++
-				msglen |= int(b&0x7F) << shift
-				if b < 0x80 {
-					break
-				}
-			}
-			if msglen < 0 {
-				return ErrInvalidLengthServices
-			}
-			postIndex := iNdEx + msglen
-			if postIndex < 0 {
-				return ErrInvalidLengthServices
-			}
-			if postIndex > l {
-				return io.ErrUnexpectedEOF
-			}
-			m.Statuses = append(m.Statuses, &ValidatorActivationResponse_Status{})
-			if err := m.Statuses[len(m.Statuses)-1].Unmarshal(dAtA[iNdEx:postIndex]); err != nil {
-				return err
-			}
-			iNdEx = postIndex
-		default:
-			iNdEx = preIndex
-			skippy, err := skipServices(dAtA[iNdEx:])
-			if err != nil {
-				return err
-			}
-			if skippy < 0 {
-				return ErrInvalidLengthServices
-			}
-			if (iNdEx + skippy) < 0 {
-				return ErrInvalidLengthServices
-			}
-			if (iNdEx + skippy) > l {
-				return io.ErrUnexpectedEOF
-			}
-			m.XXX_unrecognized = append(m.XXX_unrecognized, dAtA[iNdEx:iNdEx+skippy]...)
-			iNdEx += skippy
-		}
-	}
-
-	if iNdEx > l {
-		return io.ErrUnexpectedEOF
-	}
-	return nil
-}
-func (m *ValidatorActivationResponse_Status) Unmarshal(dAtA []byte) error {
-	l := len(dAtA)
-	iNdEx := 0
-	for iNdEx < l {
-		preIndex := iNdEx
-		var wire uint64
-		for shift := uint(0); ; shift += 7 {
-			if shift >= 64 {
-				return ErrIntOverflowServices
-			}
-			if iNdEx >= l {
-				return io.ErrUnexpectedEOF
-			}
-			b := dAtA[iNdEx]
-			iNdEx++
-			wire |= uint64(b&0x7F) << shift
-			if b < 0x80 {
-				break
-			}
-		}
-		fieldNum := int32(wire >> 3)
-		wireType := int(wire & 0x7)
-		if wireType == 4 {
-			return fmt.Errorf("proto: Status: wiretype end group for non-group")
-		}
-		if fieldNum <= 0 {
-			return fmt.Errorf("proto: Status: illegal tag %d (wire type %d)", fieldNum, wire)
-		}
-		switch fieldNum {
-		case 1:
-			if wireType != 2 {
-				return fmt.Errorf("proto: wrong wireType = %d for field PublicKey", wireType)
-			}
-			var byteLen int
-			for shift := uint(0); ; shift += 7 {
-				if shift >= 64 {
-					return ErrIntOverflowServices
-				}
-				if iNdEx >= l {
-					return io.ErrUnexpectedEOF
-				}
-				b := dAtA[iNdEx]
-				iNdEx++
-				byteLen |= int(b&0x7F) << shift
-				if b < 0x80 {
-					break
-				}
-			}
-			if byteLen < 0 {
-				return ErrInvalidLengthServices
-			}
-			postIndex := iNdEx + byteLen
-			if postIndex < 0 {
-				return ErrInvalidLengthServices
-			}
-			if postIndex > l {
-				return io.ErrUnexpectedEOF
-			}
-			m.PublicKey = append(m.PublicKey[:0], dAtA[iNdEx:postIndex]...)
-			if m.PublicKey == nil {
-				m.PublicKey = []byte{}
-			}
-			iNdEx = postIndex
-		case 2:
-			if wireType != 2 {
-				return fmt.Errorf("proto: wrong wireType = %d for field Status", wireType)
-			}
-			var msglen int
-			for shift := uint(0); ; shift += 7 {
-				if shift >= 64 {
-					return ErrIntOverflowServices
-				}
-				if iNdEx >= l {
-					return io.ErrUnexpectedEOF
-				}
-				b := dAtA[iNdEx]
-				iNdEx++
-				msglen |= int(b&0x7F) << shift
-				if b < 0x80 {
-					break
-				}
-			}
-			if msglen < 0 {
-				return ErrInvalidLengthServices
-			}
-			postIndex := iNdEx + msglen
-			if postIndex < 0 {
-				return ErrInvalidLengthServices
-			}
-			if postIndex > l {
-				return io.ErrUnexpectedEOF
-			}
-			if m.Status == nil {
-				m.Status = &ValidatorStatusResponse{}
-			}
-			if err := m.Status.Unmarshal(dAtA[iNdEx:postIndex]); err != nil {
-				return err
-			}
-			iNdEx = postIndex
-		default:
-			iNdEx = preIndex
-			skippy, err := skipServices(dAtA[iNdEx:])
-			if err != nil {
-				return err
-			}
-			if skippy < 0 {
-				return ErrInvalidLengthServices
-			}
-			if (iNdEx + skippy) < 0 {
-				return ErrInvalidLengthServices
-			}
-			if (iNdEx + skippy) > l {
-				return io.ErrUnexpectedEOF
-			}
-			m.XXX_unrecognized = append(m.XXX_unrecognized, dAtA[iNdEx:iNdEx+skippy]...)
-			iNdEx += skippy
-		}
-	}
-
-	if iNdEx > l {
-		return io.ErrUnexpectedEOF
-	}
-	return nil
-}
 func (m *ExitedValidatorsRequest) Unmarshal(dAtA []byte) error {
 	l := len(dAtA)
 	iNdEx := 0
@@ -5123,1336 +1074,6 @@
 	}
 	return nil
 }
-func (m *ChainStartResponse) Unmarshal(dAtA []byte) error {
-	l := len(dAtA)
-	iNdEx := 0
-	for iNdEx < l {
-		preIndex := iNdEx
-		var wire uint64
-		for shift := uint(0); ; shift += 7 {
-			if shift >= 64 {
-				return ErrIntOverflowServices
-			}
-			if iNdEx >= l {
-				return io.ErrUnexpectedEOF
-			}
-			b := dAtA[iNdEx]
-			iNdEx++
-			wire |= uint64(b&0x7F) << shift
-			if b < 0x80 {
-				break
-			}
-		}
-		fieldNum := int32(wire >> 3)
-		wireType := int(wire & 0x7)
-		if wireType == 4 {
-			return fmt.Errorf("proto: ChainStartResponse: wiretype end group for non-group")
-		}
-		if fieldNum <= 0 {
-			return fmt.Errorf("proto: ChainStartResponse: illegal tag %d (wire type %d)", fieldNum, wire)
-		}
-		switch fieldNum {
-		case 1:
-			if wireType != 0 {
-				return fmt.Errorf("proto: wrong wireType = %d for field Started", wireType)
-			}
-			var v int
-			for shift := uint(0); ; shift += 7 {
-				if shift >= 64 {
-					return ErrIntOverflowServices
-				}
-				if iNdEx >= l {
-					return io.ErrUnexpectedEOF
-				}
-				b := dAtA[iNdEx]
-				iNdEx++
-				v |= int(b&0x7F) << shift
-				if b < 0x80 {
-					break
-				}
-			}
-			m.Started = bool(v != 0)
-		case 2:
-			if wireType != 0 {
-				return fmt.Errorf("proto: wrong wireType = %d for field GenesisTime", wireType)
-			}
-			m.GenesisTime = 0
-			for shift := uint(0); ; shift += 7 {
-				if shift >= 64 {
-					return ErrIntOverflowServices
-				}
-				if iNdEx >= l {
-					return io.ErrUnexpectedEOF
-				}
-				b := dAtA[iNdEx]
-				iNdEx++
-				m.GenesisTime |= uint64(b&0x7F) << shift
-				if b < 0x80 {
-					break
-				}
-			}
-		default:
-			iNdEx = preIndex
-			skippy, err := skipServices(dAtA[iNdEx:])
-			if err != nil {
-				return err
-			}
-			if skippy < 0 {
-				return ErrInvalidLengthServices
-			}
-			if (iNdEx + skippy) < 0 {
-				return ErrInvalidLengthServices
-			}
-			if (iNdEx + skippy) > l {
-				return io.ErrUnexpectedEOF
-			}
-			m.XXX_unrecognized = append(m.XXX_unrecognized, dAtA[iNdEx:iNdEx+skippy]...)
-			iNdEx += skippy
-		}
-	}
-
-	if iNdEx > l {
-		return io.ErrUnexpectedEOF
-	}
-	return nil
-}
-func (m *ValidatorIndexRequest) Unmarshal(dAtA []byte) error {
-	l := len(dAtA)
-	iNdEx := 0
-	for iNdEx < l {
-		preIndex := iNdEx
-		var wire uint64
-		for shift := uint(0); ; shift += 7 {
-			if shift >= 64 {
-				return ErrIntOverflowServices
-			}
-			if iNdEx >= l {
-				return io.ErrUnexpectedEOF
-			}
-			b := dAtA[iNdEx]
-			iNdEx++
-			wire |= uint64(b&0x7F) << shift
-			if b < 0x80 {
-				break
-			}
-		}
-		fieldNum := int32(wire >> 3)
-		wireType := int(wire & 0x7)
-		if wireType == 4 {
-			return fmt.Errorf("proto: ValidatorIndexRequest: wiretype end group for non-group")
-		}
-		if fieldNum <= 0 {
-			return fmt.Errorf("proto: ValidatorIndexRequest: illegal tag %d (wire type %d)", fieldNum, wire)
-		}
-		switch fieldNum {
-		case 1:
-			if wireType != 2 {
-				return fmt.Errorf("proto: wrong wireType = %d for field PublicKey", wireType)
-			}
-			var byteLen int
-			for shift := uint(0); ; shift += 7 {
-				if shift >= 64 {
-					return ErrIntOverflowServices
-				}
-				if iNdEx >= l {
-					return io.ErrUnexpectedEOF
-				}
-				b := dAtA[iNdEx]
-				iNdEx++
-				byteLen |= int(b&0x7F) << shift
-				if b < 0x80 {
-					break
-				}
-			}
-			if byteLen < 0 {
-				return ErrInvalidLengthServices
-			}
-			postIndex := iNdEx + byteLen
-			if postIndex < 0 {
-				return ErrInvalidLengthServices
-			}
-			if postIndex > l {
-				return io.ErrUnexpectedEOF
-			}
-			m.PublicKey = append(m.PublicKey[:0], dAtA[iNdEx:postIndex]...)
-			if m.PublicKey == nil {
-				m.PublicKey = []byte{}
-			}
-			iNdEx = postIndex
-		default:
-			iNdEx = preIndex
-			skippy, err := skipServices(dAtA[iNdEx:])
-			if err != nil {
-				return err
-			}
-			if skippy < 0 {
-				return ErrInvalidLengthServices
-			}
-			if (iNdEx + skippy) < 0 {
-				return ErrInvalidLengthServices
-			}
-			if (iNdEx + skippy) > l {
-				return io.ErrUnexpectedEOF
-			}
-			m.XXX_unrecognized = append(m.XXX_unrecognized, dAtA[iNdEx:iNdEx+skippy]...)
-			iNdEx += skippy
-		}
-	}
-
-	if iNdEx > l {
-		return io.ErrUnexpectedEOF
-	}
-	return nil
-}
-func (m *ValidatorIndexResponse) Unmarshal(dAtA []byte) error {
-	l := len(dAtA)
-	iNdEx := 0
-	for iNdEx < l {
-		preIndex := iNdEx
-		var wire uint64
-		for shift := uint(0); ; shift += 7 {
-			if shift >= 64 {
-				return ErrIntOverflowServices
-			}
-			if iNdEx >= l {
-				return io.ErrUnexpectedEOF
-			}
-			b := dAtA[iNdEx]
-			iNdEx++
-			wire |= uint64(b&0x7F) << shift
-			if b < 0x80 {
-				break
-			}
-		}
-		fieldNum := int32(wire >> 3)
-		wireType := int(wire & 0x7)
-		if wireType == 4 {
-			return fmt.Errorf("proto: ValidatorIndexResponse: wiretype end group for non-group")
-		}
-		if fieldNum <= 0 {
-			return fmt.Errorf("proto: ValidatorIndexResponse: illegal tag %d (wire type %d)", fieldNum, wire)
-		}
-		switch fieldNum {
-		case 1:
-			if wireType != 0 {
-				return fmt.Errorf("proto: wrong wireType = %d for field Index", wireType)
-			}
-			m.Index = 0
-			for shift := uint(0); ; shift += 7 {
-				if shift >= 64 {
-					return ErrIntOverflowServices
-				}
-				if iNdEx >= l {
-					return io.ErrUnexpectedEOF
-				}
-				b := dAtA[iNdEx]
-				iNdEx++
-				m.Index |= uint64(b&0x7F) << shift
-				if b < 0x80 {
-					break
-				}
-			}
-		default:
-			iNdEx = preIndex
-			skippy, err := skipServices(dAtA[iNdEx:])
-			if err != nil {
-				return err
-			}
-			if skippy < 0 {
-				return ErrInvalidLengthServices
-			}
-			if (iNdEx + skippy) < 0 {
-				return ErrInvalidLengthServices
-			}
-			if (iNdEx + skippy) > l {
-				return io.ErrUnexpectedEOF
-			}
-			m.XXX_unrecognized = append(m.XXX_unrecognized, dAtA[iNdEx:iNdEx+skippy]...)
-			iNdEx += skippy
-		}
-	}
-
-	if iNdEx > l {
-		return io.ErrUnexpectedEOF
-	}
-	return nil
-}
-func (m *AssignmentRequest) Unmarshal(dAtA []byte) error {
-	l := len(dAtA)
-	iNdEx := 0
-	for iNdEx < l {
-		preIndex := iNdEx
-		var wire uint64
-		for shift := uint(0); ; shift += 7 {
-			if shift >= 64 {
-				return ErrIntOverflowServices
-			}
-			if iNdEx >= l {
-				return io.ErrUnexpectedEOF
-			}
-			b := dAtA[iNdEx]
-			iNdEx++
-			wire |= uint64(b&0x7F) << shift
-			if b < 0x80 {
-				break
-			}
-		}
-		fieldNum := int32(wire >> 3)
-		wireType := int(wire & 0x7)
-		if wireType == 4 {
-			return fmt.Errorf("proto: AssignmentRequest: wiretype end group for non-group")
-		}
-		if fieldNum <= 0 {
-			return fmt.Errorf("proto: AssignmentRequest: illegal tag %d (wire type %d)", fieldNum, wire)
-		}
-		switch fieldNum {
-		case 1:
-			if wireType != 0 {
-				return fmt.Errorf("proto: wrong wireType = %d for field EpochStart", wireType)
-			}
-			m.EpochStart = 0
-			for shift := uint(0); ; shift += 7 {
-				if shift >= 64 {
-					return ErrIntOverflowServices
-				}
-				if iNdEx >= l {
-					return io.ErrUnexpectedEOF
-				}
-				b := dAtA[iNdEx]
-				iNdEx++
-				m.EpochStart |= uint64(b&0x7F) << shift
-				if b < 0x80 {
-					break
-				}
-			}
-		case 2:
-			if wireType != 2 {
-				return fmt.Errorf("proto: wrong wireType = %d for field PublicKeys", wireType)
-			}
-			var byteLen int
-			for shift := uint(0); ; shift += 7 {
-				if shift >= 64 {
-					return ErrIntOverflowServices
-				}
-				if iNdEx >= l {
-					return io.ErrUnexpectedEOF
-				}
-				b := dAtA[iNdEx]
-				iNdEx++
-				byteLen |= int(b&0x7F) << shift
-				if b < 0x80 {
-					break
-				}
-			}
-			if byteLen < 0 {
-				return ErrInvalidLengthServices
-			}
-			postIndex := iNdEx + byteLen
-			if postIndex < 0 {
-				return ErrInvalidLengthServices
-			}
-			if postIndex > l {
-				return io.ErrUnexpectedEOF
-			}
-			m.PublicKeys = append(m.PublicKeys, make([]byte, postIndex-iNdEx))
-			copy(m.PublicKeys[len(m.PublicKeys)-1], dAtA[iNdEx:postIndex])
-			iNdEx = postIndex
-		default:
-			iNdEx = preIndex
-			skippy, err := skipServices(dAtA[iNdEx:])
-			if err != nil {
-				return err
-			}
-			if skippy < 0 {
-				return ErrInvalidLengthServices
-			}
-			if (iNdEx + skippy) < 0 {
-				return ErrInvalidLengthServices
-			}
-			if (iNdEx + skippy) > l {
-				return io.ErrUnexpectedEOF
-			}
-			m.XXX_unrecognized = append(m.XXX_unrecognized, dAtA[iNdEx:iNdEx+skippy]...)
-			iNdEx += skippy
-		}
-	}
-
-	if iNdEx > l {
-		return io.ErrUnexpectedEOF
-	}
-	return nil
-}
-func (m *AssignmentResponse) Unmarshal(dAtA []byte) error {
-	l := len(dAtA)
-	iNdEx := 0
-	for iNdEx < l {
-		preIndex := iNdEx
-		var wire uint64
-		for shift := uint(0); ; shift += 7 {
-			if shift >= 64 {
-				return ErrIntOverflowServices
-			}
-			if iNdEx >= l {
-				return io.ErrUnexpectedEOF
-			}
-			b := dAtA[iNdEx]
-			iNdEx++
-			wire |= uint64(b&0x7F) << shift
-			if b < 0x80 {
-				break
-			}
-		}
-		fieldNum := int32(wire >> 3)
-		wireType := int(wire & 0x7)
-		if wireType == 4 {
-			return fmt.Errorf("proto: AssignmentResponse: wiretype end group for non-group")
-		}
-		if fieldNum <= 0 {
-			return fmt.Errorf("proto: AssignmentResponse: illegal tag %d (wire type %d)", fieldNum, wire)
-		}
-		switch fieldNum {
-		case 1:
-			if wireType != 2 {
-				return fmt.Errorf("proto: wrong wireType = %d for field ValidatorAssignment", wireType)
-			}
-			var msglen int
-			for shift := uint(0); ; shift += 7 {
-				if shift >= 64 {
-					return ErrIntOverflowServices
-				}
-				if iNdEx >= l {
-					return io.ErrUnexpectedEOF
-				}
-				b := dAtA[iNdEx]
-				iNdEx++
-				msglen |= int(b&0x7F) << shift
-				if b < 0x80 {
-					break
-				}
-			}
-			if msglen < 0 {
-				return ErrInvalidLengthServices
-			}
-			postIndex := iNdEx + msglen
-			if postIndex < 0 {
-				return ErrInvalidLengthServices
-			}
-			if postIndex > l {
-				return io.ErrUnexpectedEOF
-			}
-			m.ValidatorAssignment = append(m.ValidatorAssignment, &AssignmentResponse_ValidatorAssignment{})
-			if err := m.ValidatorAssignment[len(m.ValidatorAssignment)-1].Unmarshal(dAtA[iNdEx:postIndex]); err != nil {
-				return err
-			}
-			iNdEx = postIndex
-		default:
-			iNdEx = preIndex
-			skippy, err := skipServices(dAtA[iNdEx:])
-			if err != nil {
-				return err
-			}
-			if skippy < 0 {
-				return ErrInvalidLengthServices
-			}
-			if (iNdEx + skippy) < 0 {
-				return ErrInvalidLengthServices
-			}
-			if (iNdEx + skippy) > l {
-				return io.ErrUnexpectedEOF
-			}
-			m.XXX_unrecognized = append(m.XXX_unrecognized, dAtA[iNdEx:iNdEx+skippy]...)
-			iNdEx += skippy
-		}
-	}
-
-	if iNdEx > l {
-		return io.ErrUnexpectedEOF
-	}
-	return nil
-}
-func (m *AssignmentResponse_ValidatorAssignment) Unmarshal(dAtA []byte) error {
-	l := len(dAtA)
-	iNdEx := 0
-	for iNdEx < l {
-		preIndex := iNdEx
-		var wire uint64
-		for shift := uint(0); ; shift += 7 {
-			if shift >= 64 {
-				return ErrIntOverflowServices
-			}
-			if iNdEx >= l {
-				return io.ErrUnexpectedEOF
-			}
-			b := dAtA[iNdEx]
-			iNdEx++
-			wire |= uint64(b&0x7F) << shift
-			if b < 0x80 {
-				break
-			}
-		}
-		fieldNum := int32(wire >> 3)
-		wireType := int(wire & 0x7)
-		if wireType == 4 {
-			return fmt.Errorf("proto: ValidatorAssignment: wiretype end group for non-group")
-		}
-		if fieldNum <= 0 {
-			return fmt.Errorf("proto: ValidatorAssignment: illegal tag %d (wire type %d)", fieldNum, wire)
-		}
-		switch fieldNum {
-		case 1:
-			if wireType == 0 {
-				var v uint64
-				for shift := uint(0); ; shift += 7 {
-					if shift >= 64 {
-						return ErrIntOverflowServices
-					}
-					if iNdEx >= l {
-						return io.ErrUnexpectedEOF
-					}
-					b := dAtA[iNdEx]
-					iNdEx++
-					v |= uint64(b&0x7F) << shift
-					if b < 0x80 {
-						break
-					}
-				}
-				m.Committee = append(m.Committee, v)
-			} else if wireType == 2 {
-				var packedLen int
-				for shift := uint(0); ; shift += 7 {
-					if shift >= 64 {
-						return ErrIntOverflowServices
-					}
-					if iNdEx >= l {
-						return io.ErrUnexpectedEOF
-					}
-					b := dAtA[iNdEx]
-					iNdEx++
-					packedLen |= int(b&0x7F) << shift
-					if b < 0x80 {
-						break
-					}
-				}
-				if packedLen < 0 {
-					return ErrInvalidLengthServices
-				}
-				postIndex := iNdEx + packedLen
-				if postIndex < 0 {
-					return ErrInvalidLengthServices
-				}
-				if postIndex > l {
-					return io.ErrUnexpectedEOF
-				}
-				var elementCount int
-				var count int
-				for _, integer := range dAtA[iNdEx:postIndex] {
-					if integer < 128 {
-						count++
-					}
-				}
-				elementCount = count
-				if elementCount != 0 && len(m.Committee) == 0 {
-					m.Committee = make([]uint64, 0, elementCount)
-				}
-				for iNdEx < postIndex {
-					var v uint64
-					for shift := uint(0); ; shift += 7 {
-						if shift >= 64 {
-							return ErrIntOverflowServices
-						}
-						if iNdEx >= l {
-							return io.ErrUnexpectedEOF
-						}
-						b := dAtA[iNdEx]
-						iNdEx++
-						v |= uint64(b&0x7F) << shift
-						if b < 0x80 {
-							break
-						}
-					}
-					m.Committee = append(m.Committee, v)
-				}
-			} else {
-				return fmt.Errorf("proto: wrong wireType = %d for field Committee", wireType)
-			}
-		case 2:
-			if wireType != 0 {
-				return fmt.Errorf("proto: wrong wireType = %d for field CommitteeIndex", wireType)
-			}
-			m.CommitteeIndex = 0
-			for shift := uint(0); ; shift += 7 {
-				if shift >= 64 {
-					return ErrIntOverflowServices
-				}
-				if iNdEx >= l {
-					return io.ErrUnexpectedEOF
-				}
-				b := dAtA[iNdEx]
-				iNdEx++
-				m.CommitteeIndex |= uint64(b&0x7F) << shift
-				if b < 0x80 {
-					break
-				}
-			}
-		case 3:
-			if wireType != 0 {
-				return fmt.Errorf("proto: wrong wireType = %d for field AttesterSlot", wireType)
-			}
-			m.AttesterSlot = 0
-			for shift := uint(0); ; shift += 7 {
-				if shift >= 64 {
-					return ErrIntOverflowServices
-				}
-				if iNdEx >= l {
-					return io.ErrUnexpectedEOF
-				}
-				b := dAtA[iNdEx]
-				iNdEx++
-				m.AttesterSlot |= uint64(b&0x7F) << shift
-				if b < 0x80 {
-					break
-				}
-			}
-		case 4:
-			if wireType != 0 {
-				return fmt.Errorf("proto: wrong wireType = %d for field ProposerSlot", wireType)
-			}
-			m.ProposerSlot = 0
-			for shift := uint(0); ; shift += 7 {
-				if shift >= 64 {
-					return ErrIntOverflowServices
-				}
-				if iNdEx >= l {
-					return io.ErrUnexpectedEOF
-				}
-				b := dAtA[iNdEx]
-				iNdEx++
-				m.ProposerSlot |= uint64(b&0x7F) << shift
-				if b < 0x80 {
-					break
-				}
-			}
-		case 5:
-			if wireType != 2 {
-				return fmt.Errorf("proto: wrong wireType = %d for field PublicKey", wireType)
-			}
-			var byteLen int
-			for shift := uint(0); ; shift += 7 {
-				if shift >= 64 {
-					return ErrIntOverflowServices
-				}
-				if iNdEx >= l {
-					return io.ErrUnexpectedEOF
-				}
-				b := dAtA[iNdEx]
-				iNdEx++
-				byteLen |= int(b&0x7F) << shift
-				if b < 0x80 {
-					break
-				}
-			}
-			if byteLen < 0 {
-				return ErrInvalidLengthServices
-			}
-			postIndex := iNdEx + byteLen
-			if postIndex < 0 {
-				return ErrInvalidLengthServices
-			}
-			if postIndex > l {
-				return io.ErrUnexpectedEOF
-			}
-			m.PublicKey = append(m.PublicKey[:0], dAtA[iNdEx:postIndex]...)
-			if m.PublicKey == nil {
-				m.PublicKey = []byte{}
-			}
-			iNdEx = postIndex
-		case 6:
-			if wireType != 0 {
-				return fmt.Errorf("proto: wrong wireType = %d for field Status", wireType)
-			}
-			m.Status = 0
-			for shift := uint(0); ; shift += 7 {
-				if shift >= 64 {
-					return ErrIntOverflowServices
-				}
-				if iNdEx >= l {
-					return io.ErrUnexpectedEOF
-				}
-				b := dAtA[iNdEx]
-				iNdEx++
-				m.Status |= ValidatorStatus(b&0x7F) << shift
-				if b < 0x80 {
-					break
-				}
-			}
-		default:
-			iNdEx = preIndex
-			skippy, err := skipServices(dAtA[iNdEx:])
-			if err != nil {
-				return err
-			}
-			if skippy < 0 {
-				return ErrInvalidLengthServices
-			}
-			if (iNdEx + skippy) < 0 {
-				return ErrInvalidLengthServices
-			}
-			if (iNdEx + skippy) > l {
-				return io.ErrUnexpectedEOF
-			}
-			m.XXX_unrecognized = append(m.XXX_unrecognized, dAtA[iNdEx:iNdEx+skippy]...)
-			iNdEx += skippy
-		}
-	}
-
-	if iNdEx > l {
-		return io.ErrUnexpectedEOF
-	}
-	return nil
-}
-func (m *ValidatorStatusResponse) Unmarshal(dAtA []byte) error {
-	l := len(dAtA)
-	iNdEx := 0
-	for iNdEx < l {
-		preIndex := iNdEx
-		var wire uint64
-		for shift := uint(0); ; shift += 7 {
-			if shift >= 64 {
-				return ErrIntOverflowServices
-			}
-			if iNdEx >= l {
-				return io.ErrUnexpectedEOF
-			}
-			b := dAtA[iNdEx]
-			iNdEx++
-			wire |= uint64(b&0x7F) << shift
-			if b < 0x80 {
-				break
-			}
-		}
-		fieldNum := int32(wire >> 3)
-		wireType := int(wire & 0x7)
-		if wireType == 4 {
-			return fmt.Errorf("proto: ValidatorStatusResponse: wiretype end group for non-group")
-		}
-		if fieldNum <= 0 {
-			return fmt.Errorf("proto: ValidatorStatusResponse: illegal tag %d (wire type %d)", fieldNum, wire)
-		}
-		switch fieldNum {
-		case 1:
-			if wireType != 0 {
-				return fmt.Errorf("proto: wrong wireType = %d for field Status", wireType)
-			}
-			m.Status = 0
-			for shift := uint(0); ; shift += 7 {
-				if shift >= 64 {
-					return ErrIntOverflowServices
-				}
-				if iNdEx >= l {
-					return io.ErrUnexpectedEOF
-				}
-				b := dAtA[iNdEx]
-				iNdEx++
-				m.Status |= ValidatorStatus(b&0x7F) << shift
-				if b < 0x80 {
-					break
-				}
-			}
-		case 2:
-			if wireType != 0 {
-				return fmt.Errorf("proto: wrong wireType = %d for field Eth1DepositBlockNumber", wireType)
-			}
-			m.Eth1DepositBlockNumber = 0
-			for shift := uint(0); ; shift += 7 {
-				if shift >= 64 {
-					return ErrIntOverflowServices
-				}
-				if iNdEx >= l {
-					return io.ErrUnexpectedEOF
-				}
-				b := dAtA[iNdEx]
-				iNdEx++
-				m.Eth1DepositBlockNumber |= uint64(b&0x7F) << shift
-				if b < 0x80 {
-					break
-				}
-			}
-		case 3:
-			if wireType != 0 {
-				return fmt.Errorf("proto: wrong wireType = %d for field DepositInclusionSlot", wireType)
-			}
-			m.DepositInclusionSlot = 0
-			for shift := uint(0); ; shift += 7 {
-				if shift >= 64 {
-					return ErrIntOverflowServices
-				}
-				if iNdEx >= l {
-					return io.ErrUnexpectedEOF
-				}
-				b := dAtA[iNdEx]
-				iNdEx++
-				m.DepositInclusionSlot |= uint64(b&0x7F) << shift
-				if b < 0x80 {
-					break
-				}
-			}
-		case 4:
-			if wireType != 0 {
-				return fmt.Errorf("proto: wrong wireType = %d for field ActivationEpoch", wireType)
-			}
-			m.ActivationEpoch = 0
-			for shift := uint(0); ; shift += 7 {
-				if shift >= 64 {
-					return ErrIntOverflowServices
-				}
-				if iNdEx >= l {
-					return io.ErrUnexpectedEOF
-				}
-				b := dAtA[iNdEx]
-				iNdEx++
-				m.ActivationEpoch |= uint64(b&0x7F) << shift
-				if b < 0x80 {
-					break
-				}
-			}
-		case 5:
-			if wireType != 0 {
-				return fmt.Errorf("proto: wrong wireType = %d for field PositionInActivationQueue", wireType)
-			}
-			m.PositionInActivationQueue = 0
-			for shift := uint(0); ; shift += 7 {
-				if shift >= 64 {
-					return ErrIntOverflowServices
-				}
-				if iNdEx >= l {
-					return io.ErrUnexpectedEOF
-				}
-				b := dAtA[iNdEx]
-				iNdEx++
-				m.PositionInActivationQueue |= uint64(b&0x7F) << shift
-				if b < 0x80 {
-					break
-				}
-			}
-		default:
-			iNdEx = preIndex
-			skippy, err := skipServices(dAtA[iNdEx:])
-			if err != nil {
-				return err
-			}
-			if skippy < 0 {
-				return ErrInvalidLengthServices
-			}
-			if (iNdEx + skippy) < 0 {
-				return ErrInvalidLengthServices
-			}
-			if (iNdEx + skippy) > l {
-				return io.ErrUnexpectedEOF
-			}
-			m.XXX_unrecognized = append(m.XXX_unrecognized, dAtA[iNdEx:iNdEx+skippy]...)
-			iNdEx += skippy
-=======
->>>>>>> e7b94123
-		}
-	}
-	if m.XXX_unrecognized != nil {
-		n += len(m.XXX_unrecognized)
-	}
-	return n
-}
-
-func sovServices(x uint64) (n int) {
-	return (math_bits.Len64(x|1) + 6) / 7
-}
-func sozServices(x uint64) (n int) {
-	return sovServices(uint64((x << 1) ^ uint64((int64(x) >> 63))))
-}
-func (m *AggregationRequest) Unmarshal(dAtA []byte) error {
-	l := len(dAtA)
-	iNdEx := 0
-	for iNdEx < l {
-		preIndex := iNdEx
-		var wire uint64
-		for shift := uint(0); ; shift += 7 {
-			if shift >= 64 {
-				return ErrIntOverflowServices
-			}
-			if iNdEx >= l {
-				return io.ErrUnexpectedEOF
-			}
-			b := dAtA[iNdEx]
-			iNdEx++
-			wire |= uint64(b&0x7F) << shift
-			if b < 0x80 {
-				break
-			}
-		}
-		fieldNum := int32(wire >> 3)
-		wireType := int(wire & 0x7)
-		if wireType == 4 {
-			return fmt.Errorf("proto: AggregationRequest: wiretype end group for non-group")
-		}
-		if fieldNum <= 0 {
-			return fmt.Errorf("proto: AggregationRequest: illegal tag %d (wire type %d)", fieldNum, wire)
-		}
-		switch fieldNum {
-		case 1:
-			if wireType != 0 {
-				return fmt.Errorf("proto: wrong wireType = %d for field Slot", wireType)
-			}
-			m.Slot = 0
-			for shift := uint(0); ; shift += 7 {
-				if shift >= 64 {
-					return ErrIntOverflowServices
-				}
-				if iNdEx >= l {
-					return io.ErrUnexpectedEOF
-				}
-				b := dAtA[iNdEx]
-				iNdEx++
-				m.Slot |= uint64(b&0x7F) << shift
-				if b < 0x80 {
-					break
-				}
-			}
-		case 2:
-			if wireType != 0 {
-				return fmt.Errorf("proto: wrong wireType = %d for field CommitteeIndex", wireType)
-			}
-			m.CommitteeIndex = 0
-			for shift := uint(0); ; shift += 7 {
-				if shift >= 64 {
-					return ErrIntOverflowServices
-				}
-				if iNdEx >= l {
-					return io.ErrUnexpectedEOF
-				}
-				b := dAtA[iNdEx]
-				iNdEx++
-				m.CommitteeIndex |= uint64(b&0x7F) << shift
-				if b < 0x80 {
-					break
-				}
-			}
-		case 3:
-			if wireType != 2 {
-				return fmt.Errorf("proto: wrong wireType = %d for field PublicKey", wireType)
-			}
-			var byteLen int
-			for shift := uint(0); ; shift += 7 {
-				if shift >= 64 {
-					return ErrIntOverflowServices
-				}
-				if iNdEx >= l {
-					return io.ErrUnexpectedEOF
-				}
-				b := dAtA[iNdEx]
-				iNdEx++
-				byteLen |= int(b&0x7F) << shift
-				if b < 0x80 {
-					break
-				}
-			}
-			if byteLen < 0 {
-				return ErrInvalidLengthServices
-			}
-			postIndex := iNdEx + byteLen
-			if postIndex < 0 {
-				return ErrInvalidLengthServices
-			}
-			if postIndex > l {
-				return io.ErrUnexpectedEOF
-			}
-			m.PublicKey = append(m.PublicKey[:0], dAtA[iNdEx:postIndex]...)
-			if m.PublicKey == nil {
-				m.PublicKey = []byte{}
-			}
-			iNdEx = postIndex
-<<<<<<< HEAD
-		default:
-			iNdEx = preIndex
-			skippy, err := skipServices(dAtA[iNdEx:])
-			if err != nil {
-				return err
-			}
-			if skippy < 0 {
-				return ErrInvalidLengthServices
-			}
-			if (iNdEx + skippy) < 0 {
-				return ErrInvalidLengthServices
-			}
-			if (iNdEx + skippy) > l {
-				return io.ErrUnexpectedEOF
-			}
-			m.XXX_unrecognized = append(m.XXX_unrecognized, dAtA[iNdEx:iNdEx+skippy]...)
-			iNdEx += skippy
-		}
-	}
-
-	if iNdEx > l {
-		return io.ErrUnexpectedEOF
-	}
-	return nil
-}
-func (m *DomainResponse) Unmarshal(dAtA []byte) error {
-	l := len(dAtA)
-	iNdEx := 0
-	for iNdEx < l {
-		preIndex := iNdEx
-		var wire uint64
-		for shift := uint(0); ; shift += 7 {
-			if shift >= 64 {
-				return ErrIntOverflowServices
-			}
-			if iNdEx >= l {
-				return io.ErrUnexpectedEOF
-			}
-			b := dAtA[iNdEx]
-			iNdEx++
-			wire |= uint64(b&0x7F) << shift
-			if b < 0x80 {
-				break
-			}
-		}
-		fieldNum := int32(wire >> 3)
-		wireType := int(wire & 0x7)
-		if wireType == 4 {
-			return fmt.Errorf("proto: DomainResponse: wiretype end group for non-group")
-		}
-		if fieldNum <= 0 {
-			return fmt.Errorf("proto: DomainResponse: illegal tag %d (wire type %d)", fieldNum, wire)
-		}
-		switch fieldNum {
-		case 1:
-			if wireType != 2 {
-				return fmt.Errorf("proto: wrong wireType = %d for field SignatureDomain", wireType)
-=======
-		case 4:
-			if wireType != 2 {
-				return fmt.Errorf("proto: wrong wireType = %d for field SlotSignature", wireType)
->>>>>>> e7b94123
-			}
-			var byteLen int
-			for shift := uint(0); ; shift += 7 {
-				if shift >= 64 {
-					return ErrIntOverflowServices
-				}
-				if iNdEx >= l {
-					return io.ErrUnexpectedEOF
-				}
-				b := dAtA[iNdEx]
-				iNdEx++
-				byteLen |= int(b&0x7F) << shift
-				if b < 0x80 {
-					break
-				}
-			}
-			if byteLen < 0 {
-				return ErrInvalidLengthServices
-			}
-			postIndex := iNdEx + byteLen
-			if postIndex < 0 {
-				return ErrInvalidLengthServices
-			}
-			if postIndex > l {
-				return io.ErrUnexpectedEOF
-			}
-<<<<<<< HEAD
-			m.SignatureDomain = append(m.SignatureDomain[:0], dAtA[iNdEx:postIndex]...)
-			if m.SignatureDomain == nil {
-				m.SignatureDomain = []byte{}
-=======
-			m.SlotSignature = append(m.SlotSignature[:0], dAtA[iNdEx:postIndex]...)
-			if m.SlotSignature == nil {
-				m.SlotSignature = []byte{}
->>>>>>> e7b94123
-			}
-			iNdEx = postIndex
-		default:
-			iNdEx = preIndex
-			skippy, err := skipServices(dAtA[iNdEx:])
-			if err != nil {
-				return err
-			}
-			if skippy < 0 {
-				return ErrInvalidLengthServices
-			}
-			if (iNdEx + skippy) < 0 {
-				return ErrInvalidLengthServices
-			}
-			if (iNdEx + skippy) > l {
-				return io.ErrUnexpectedEOF
-			}
-			m.XXX_unrecognized = append(m.XXX_unrecognized, dAtA[iNdEx:iNdEx+skippy]...)
-			iNdEx += skippy
-		}
-	}
-
-	if iNdEx > l {
-		return io.ErrUnexpectedEOF
-	}
-	return nil
-}
-func (m *AggregationResponse) Unmarshal(dAtA []byte) error {
-	l := len(dAtA)
-	iNdEx := 0
-	for iNdEx < l {
-		preIndex := iNdEx
-		var wire uint64
-		for shift := uint(0); ; shift += 7 {
-			if shift >= 64 {
-				return ErrIntOverflowServices
-			}
-			if iNdEx >= l {
-				return io.ErrUnexpectedEOF
-			}
-			b := dAtA[iNdEx]
-			iNdEx++
-			wire |= uint64(b&0x7F) << shift
-			if b < 0x80 {
-				break
-			}
-		}
-		fieldNum := int32(wire >> 3)
-		wireType := int(wire & 0x7)
-		if wireType == 4 {
-			return fmt.Errorf("proto: AggregationResponse: wiretype end group for non-group")
-		}
-		if fieldNum <= 0 {
-			return fmt.Errorf("proto: AggregationResponse: illegal tag %d (wire type %d)", fieldNum, wire)
-		}
-		switch fieldNum {
-		case 1:
-			if wireType != 2 {
-				return fmt.Errorf("proto: wrong wireType = %d for field Root", wireType)
-			}
-			var byteLen int
-			for shift := uint(0); ; shift += 7 {
-				if shift >= 64 {
-					return ErrIntOverflowServices
-				}
-				if iNdEx >= l {
-					return io.ErrUnexpectedEOF
-				}
-				b := dAtA[iNdEx]
-				iNdEx++
-				byteLen |= int(b&0x7F) << shift
-				if b < 0x80 {
-					break
-				}
-			}
-			if byteLen < 0 {
-				return ErrInvalidLengthServices
-			}
-			postIndex := iNdEx + byteLen
-			if postIndex < 0 {
-				return ErrInvalidLengthServices
-			}
-			if postIndex > l {
-				return io.ErrUnexpectedEOF
-			}
-			m.Root = append(m.Root[:0], dAtA[iNdEx:postIndex]...)
-			if m.Root == nil {
-				m.Root = []byte{}
-			}
-			iNdEx = postIndex
-		default:
-			iNdEx = preIndex
-			skippy, err := skipServices(dAtA[iNdEx:])
-			if err != nil {
-				return err
-			}
-			if skippy < 0 {
-				return ErrInvalidLengthServices
-			}
-			if (iNdEx + skippy) < 0 {
-				return ErrInvalidLengthServices
-			}
-			if (iNdEx + skippy) > l {
-				return io.ErrUnexpectedEOF
-			}
-			m.XXX_unrecognized = append(m.XXX_unrecognized, dAtA[iNdEx:iNdEx+skippy]...)
-			iNdEx += skippy
-		}
-	}
-
-	if iNdEx > l {
-		return io.ErrUnexpectedEOF
-	}
-	return nil
-}
-func (m *ExitedValidatorsRequest) Unmarshal(dAtA []byte) error {
-	l := len(dAtA)
-	iNdEx := 0
-	for iNdEx < l {
-		preIndex := iNdEx
-		var wire uint64
-		for shift := uint(0); ; shift += 7 {
-			if shift >= 64 {
-				return ErrIntOverflowServices
-			}
-			if iNdEx >= l {
-				return io.ErrUnexpectedEOF
-			}
-			b := dAtA[iNdEx]
-			iNdEx++
-			wire |= uint64(b&0x7F) << shift
-			if b < 0x80 {
-				break
-			}
-		}
-		fieldNum := int32(wire >> 3)
-		wireType := int(wire & 0x7)
-		if wireType == 4 {
-			return fmt.Errorf("proto: ExitedValidatorsRequest: wiretype end group for non-group")
-		}
-		if fieldNum <= 0 {
-			return fmt.Errorf("proto: ExitedValidatorsRequest: illegal tag %d (wire type %d)", fieldNum, wire)
-		}
-		switch fieldNum {
-		case 1:
-			if wireType != 2 {
-				return fmt.Errorf("proto: wrong wireType = %d for field PublicKeys", wireType)
-			}
-			var byteLen int
-			for shift := uint(0); ; shift += 7 {
-				if shift >= 64 {
-					return ErrIntOverflowServices
-				}
-				if iNdEx >= l {
-					return io.ErrUnexpectedEOF
-				}
-				b := dAtA[iNdEx]
-				iNdEx++
-				byteLen |= int(b&0x7F) << shift
-				if b < 0x80 {
-					break
-				}
-			}
-			if byteLen < 0 {
-				return ErrInvalidLengthServices
-			}
-			postIndex := iNdEx + byteLen
-			if postIndex < 0 {
-				return ErrInvalidLengthServices
-			}
-			if postIndex > l {
-				return io.ErrUnexpectedEOF
-			}
-			m.PublicKeys = append(m.PublicKeys, make([]byte, postIndex-iNdEx))
-			copy(m.PublicKeys[len(m.PublicKeys)-1], dAtA[iNdEx:postIndex])
-			iNdEx = postIndex
-		default:
-			iNdEx = preIndex
-			skippy, err := skipServices(dAtA[iNdEx:])
-			if err != nil {
-				return err
-			}
-			if skippy < 0 {
-				return ErrInvalidLengthServices
-			}
-			if (iNdEx + skippy) < 0 {
-				return ErrInvalidLengthServices
-			}
-			if (iNdEx + skippy) > l {
-				return io.ErrUnexpectedEOF
-			}
-			m.XXX_unrecognized = append(m.XXX_unrecognized, dAtA[iNdEx:iNdEx+skippy]...)
-			iNdEx += skippy
-		}
-	}
-
-	if iNdEx > l {
-		return io.ErrUnexpectedEOF
-	}
-	return nil
-}
-func (m *ExitedValidatorsResponse) Unmarshal(dAtA []byte) error {
-	l := len(dAtA)
-	iNdEx := 0
-	for iNdEx < l {
-		preIndex := iNdEx
-		var wire uint64
-		for shift := uint(0); ; shift += 7 {
-			if shift >= 64 {
-				return ErrIntOverflowServices
-			}
-			if iNdEx >= l {
-				return io.ErrUnexpectedEOF
-			}
-			b := dAtA[iNdEx]
-			iNdEx++
-			wire |= uint64(b&0x7F) << shift
-			if b < 0x80 {
-				break
-			}
-		}
-		fieldNum := int32(wire >> 3)
-		wireType := int(wire & 0x7)
-		if wireType == 4 {
-			return fmt.Errorf("proto: ExitedValidatorsResponse: wiretype end group for non-group")
-		}
-		if fieldNum <= 0 {
-			return fmt.Errorf("proto: ExitedValidatorsResponse: illegal tag %d (wire type %d)", fieldNum, wire)
-		}
-		switch fieldNum {
-		case 1:
-			if wireType != 2 {
-				return fmt.Errorf("proto: wrong wireType = %d for field PublicKeys", wireType)
-			}
-			var byteLen int
-			for shift := uint(0); ; shift += 7 {
-				if shift >= 64 {
-					return ErrIntOverflowServices
-				}
-				if iNdEx >= l {
-					return io.ErrUnexpectedEOF
-				}
-				b := dAtA[iNdEx]
-				iNdEx++
-				byteLen |= int(b&0x7F) << shift
-				if b < 0x80 {
-					break
-				}
-			}
-			if byteLen < 0 {
-				return ErrInvalidLengthServices
-			}
-			postIndex := iNdEx + byteLen
-			if postIndex < 0 {
-				return ErrInvalidLengthServices
-			}
-			if postIndex > l {
-				return io.ErrUnexpectedEOF
-			}
-			m.PublicKeys = append(m.PublicKeys, make([]byte, postIndex-iNdEx))
-			copy(m.PublicKeys[len(m.PublicKeys)-1], dAtA[iNdEx:postIndex])
-			iNdEx = postIndex
-		default:
-			iNdEx = preIndex
-			skippy, err := skipServices(dAtA[iNdEx:])
-			if err != nil {
-				return err
-			}
-			if skippy < 0 {
-				return ErrInvalidLengthServices
-			}
-			if (iNdEx + skippy) < 0 {
-				return ErrInvalidLengthServices
-			}
-			if (iNdEx + skippy) > l {
-				return io.ErrUnexpectedEOF
-			}
-			m.XXX_unrecognized = append(m.XXX_unrecognized, dAtA[iNdEx:iNdEx+skippy]...)
-			iNdEx += skippy
-		}
-	}
-
-	if iNdEx > l {
-		return io.ErrUnexpectedEOF
-	}
-	return nil
-}
 func skipServices(dAtA []byte) (n int, err error) {
 	l := len(dAtA)
 	iNdEx := 0
