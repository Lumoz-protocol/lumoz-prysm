--- conflicted
+++ resolved
@@ -350,11 +350,7 @@
         // Representing a bellatrix block.
         SignedBeaconBlockBellatrix bellatrix_block = 3;
 
-<<<<<<< HEAD
-        // Represening a capella block.
-=======
         // Representing a capella block.
->>>>>>> 1a51fdbd
         SignedBeaconBlockCapella capella_block = 4;
     }
 }
