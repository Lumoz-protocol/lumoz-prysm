--- conflicted
+++ resolved
@@ -37,13 +37,8 @@
   rpc IsSlashableAttestation(ethereum.eth.v1alpha1.IndexedAttestation)
       returns (AttesterSlashingResponse) {
     option (google.api.http) = {
-<<<<<<< HEAD
-      post: "/prysm/v1alpha1/slasher/attestations/slashable",
-      body: "*"
-=======
       post : "/eth/v1alpha1/slasher/attestations/slashable",
       body : "*"
->>>>>>> 5b5c8f4d
     };
   }
 
@@ -51,11 +46,7 @@
   rpc IsSlashableBlock(ethereum.eth.v1alpha1.SignedBeaconBlockHeader)
       returns (ProposerSlashingResponse) {
     option (google.api.http) = {
-<<<<<<< HEAD
-      get: "/prysm/v1alpha1/slasher/blocks/slashable"
-=======
       get : "/eth/v1alpha1/slasher/blocks/slashable"
->>>>>>> 5b5c8f4d
     };
   }
 
@@ -80,11 +71,7 @@
   rpc HighestAttestations(HighestAttestationRequest)
       returns (HighestAttestationResponse) {
     option (google.api.http) = {
-<<<<<<< HEAD
-      get: "/prysm/v1alpha1/slasher/attestations/highest"
-=======
       get : "/eth/v1alpha1/slasher/attestations/highest"
->>>>>>> 5b5c8f4d
     };
   }
 }
